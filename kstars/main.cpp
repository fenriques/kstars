--- conflicted
+++ resolved
@@ -42,9 +42,8 @@
 
 int main(int argc, char *argv[])
 {
-<<<<<<< HEAD
     KAboutData aboutData( "kstars", xi18n("KStars"), KSTARS_VERSION, xi18n(description), KAboutLicense::GPL,
-                          xi18n("(c) 2001-2014, The KStars Team"), xi18n(notice), "http://edu.kde.org/kstars");
+                          xi18n("(c) 2001-2015, The KStars Team"), xi18n(notice), "http://edu.kde.org/kstars");
     aboutData.addAuthor(xi18n("Jason Harris"),QString(), "jharris@30doradus.org", "http://www.30doradus.org");
     aboutData.addAuthor(xi18n("Jasem Mutlaq"), QString(), "mutlaqja@ikarustech.com", "http://www.indilib.org");
     aboutData.addAuthor(xi18n("James Bowlin"), QString(), "bowlin@mindspring.com");
@@ -68,6 +67,7 @@
     aboutData.addCredit(xi18n("Ana-Maria Constantin"), xi18n("Technical documentation on Astronomy and KStars") );
     aboutData.addCredit(xi18n("Andrew Stepanenko"), xi18n("Guiding code based on lin_guider") );
     aboutData.addCredit(xi18n("Nuno Pinheiro"), xi18n("Artwork") );
+    aboutData.addCredit(xi18n("Utkarsh Simha"), xi18n("Improvements to observation plan execution") );
 
     KAboutData::setApplicationData(aboutData);
 
@@ -89,53 +89,6 @@
     if ( parser->isSet( "dump" ) )
     {
         qDebug() << xi18n( "Dumping sky image" );
-=======
-    KAboutData aboutData( "kstars", 0, ki18n("KStars"),
-                          KSTARS_VERSION, ki18n(description), KAboutData::License_GPL,
-                          ki18n("(c) 2001-2013, The KStars Team"), ki18n(notice), "http://edu.kde.org/kstars");
-    aboutData.addAuthor(ki18n("Jason Harris"),KLocalizedString(), "jharris@30doradus.org", "http://www.30doradus.org");
-    aboutData.addAuthor(ki18n("Jasem Mutlaq"), KLocalizedString(), "mutlaqja@ikarustech.com");
-    aboutData.addAuthor(ki18n("James Bowlin"), KLocalizedString(), "bowlin@mindspring.com");
-    aboutData.addAuthor(ki18n("Pablo de Vicente"), KLocalizedString(), "pvicentea@wanadoo.es");
-    aboutData.addAuthor(ki18n("Thomas Kabelmann"), KLocalizedString(), "tk78@gmx.de");
-    aboutData.addAuthor(ki18n("Heiko Evermann"),KLocalizedString(), "heiko@evermann.de", "http://www.evermann.de");
-    aboutData.addAuthor(ki18n("Carsten Niehaus"), KLocalizedString(), "cniehaus@gmx.de");
-    aboutData.addAuthor(ki18n("Mark Hollomon"), KLocalizedString(), "mhh@mindspring.com");
-    aboutData.addAuthor(ki18n("Alexey Khudyakov"), KLocalizedString(), "alexey.skladnoy@gmail.com");
-    aboutData.addAuthor(ki18n("M&eacute;d&eacute;ric Boquien"), KLocalizedString(), "mboquien@free.fr");
-    aboutData.addAuthor(ki18n("Akarsh Simha"), KLocalizedString(), "akarsh.simha@kdemail.net", "http://www.ph.utexas.edu/~asimha");
-    aboutData.addAuthor(ki18n("J&eacute;r&ocirc;me Sonrier"), KLocalizedString(), "jsid@emor3j.fr.eu.org");
-    aboutData.addAuthor(ki18n("Prakash Mohan"), KLocalizedString(), "prakash.mohan@kdemail.net");
-    aboutData.addAuthor(ki18n("Victor Cărbune"), KLocalizedString(), "victor.carbune@kdemail.net");
-    aboutData.addAuthor(ki18n("Henry de Valence"), KLocalizedString(), "hdevalence@gmail.com");
-    aboutData.addAuthor(ki18n("Samikshan Bairagya"), KLocalizedString(), "samikshan.bairagya@kdemail.net");
-    aboutData.addAuthor(ki18n("Rafał Kułaga"), KLocalizedString(), "rl.kulaga@gmail.com");
-    aboutData.addAuthor(ki18n("Rishab Arora"), KLocalizedString(), "ra.rishab@gmail.com");
-
-    aboutData.addCredit(ki18n("Valery Kharitonov"), ki18n("Converted labels containing technical terms to links to documentation") );
-    aboutData.addCredit(ki18n("Ana-Maria Constantin"), ki18n("Technical documentation on Astronomy and KStars") );
-    aboutData.addCredit(ki18n("Andrew Stepanenko"), ki18n("Guiding code based on lin_guider") );
-    aboutData.addCredit(ki18n("Nuno Pinheiro"), ki18n("Artwork") );
-    aboutData.addCredit(ki18n("Utkarsh Simha"), ki18n("Improvements to observation plan execution") );
-
-    KCmdLineArgs::init( argc, argv, &aboutData );
-
-    KCmdLineOptions options;
-    options.add("!dump", ki18n( "Dump sky image to file" ));
-    options.add("script ", ki18n( "Script to execute" ));
-    options.add("width ", ki18n( "Width of sky image" ), "640");
-    options.add("height ", ki18n( "Height of sky image" ), "480");
-    options.add("filename ", ki18n( "Filename for sky image" ), "kstars.png");
-    options.add("date ", ki18n( "Date and time" ));
-    options.add("!paused", ki18n( "Start with clock paused" ));
-    KCmdLineArgs::addCmdLineOptions( options ); // Add our own options.
-    KCmdLineArgs *args = KCmdLineArgs::parsedArgs();
-
-    KApplication a;
-
-    if ( args->isSet( "dump" ) ) {
-        kDebug() << i18n( "Dumping sky image" );
->>>>>>> 0b0db4aa
 
         //parse filename and image format
         const char* format = "PNG";
