/***************************************************************************
                          ksplanetbase.cpp  -  K Desktop Planetarium
                             -------------------
    begin                : Sun Jul 22 2001
    copyright            : (C) 2001 by Jason Harris
    email                : jharris@30doradus.org
 ***************************************************************************/

/***************************************************************************
 *                                                                         *
 *   This program is free software; you can redistribute it and/or modify  *
 *   it under the terms of the GNU General Public License as published by  *
 *   the Free Software Foundation; either version 2 of the License, or     *
 *   (at your option) any later version.                                   *
 *                                                                         *
 ***************************************************************************/

#include "ksplanetbase.h"

#include <math.h>

#include <QFile>
#include <QPoint>
#include <QMatrix>

#include "ksplanet.h"
#include "kstarsdata.h"
#include "ksutils.h"
#include "ksnumbers.h"
#include "kspopupmenu.h"
#include "Options.h"

KSPlanetBase::KSPlanetBase( KStarsData *kd, const QString &s, 		const QString &image_file, const QColor &c, double pSize )
 : SkyObject( 2, 0.0, 0.0, 0.0, s, QString() ), 
		Rearth(0.0), Image(), data(kd),
		PhysicalSize(pSize), m_Color( c ) {

	 if (! image_file.isEmpty()) {
		QFile imFile;

		if ( KSUtils::openDataFile( imFile, image_file ) ) {
			imFile.close();
			Image0.load( imFile.fileName() );
			Image = Image0.convertToFormat( QImage::Format_ARGB32 );
			Image0 = Image;
		}
	}
	PositionAngle = 0.0;
	ImageAngle = 0.0;
}

void KSPlanetBase::showPopupMenu( KSPopupMenu *pmenu, const QPoint &pos ) {
    pmenu->createPlanetMenu( this ); pmenu->popup( pos );
}

void KSPlanetBase::EquatorialToEcliptic( const dms *Obliquity ) {
	findEcliptic( Obliquity, ep.longitude, ep.latitude );
}

void KSPlanetBase::EclipticToEquatorial( const dms *Obliquity ) {
	setFromEcliptic( Obliquity, &ep.longitude, &ep.latitude );
}

void KSPlanetBase::updateCoords( KSNumbers *num, bool includePlanets, const dms *lat, const dms *LST ){
	if ( includePlanets ) {
		data->skyComposite()->earth()->findPosition( num ); //since we don't pass lat & LST, localizeCoords will be skipped

		if ( lat && LST ) {
			findPosition( num, lat, LST, data->skyComposite()->earth() );
			if ( hasTrail() ) Trail.takeLast();
		} else {
			findGeocentricPosition( num, data->skyComposite()->earth() );
		}
	}
}

void KSPlanetBase::findPosition( const KSNumbers *num, const dms *lat, const dms *LST, const KSPlanetBase *Earth ) {
	findGeocentricPosition( num, Earth );  //private function, reimplemented in each subclass

	if ( Earth ) setRearth( Earth );

	if ( lat && LST )
		localizeCoords( num, lat, LST ); //correct for figure-of-the-Earth

	if ( hasTrail() ) {
		Trail.append( SkyPoint( ra(), dec() ) );
		if ( Trail.count() > MAXTRAIL ) Trail.takeFirst();
	}

	if ( isMajorPlanet() )
		findMagnitude(num);
}

bool KSPlanetBase::isMajorPlanet() const {
	if ( name() == "Mercury" || name() == "Venus" || name() == "Mars" ||
				name() == "Jupiter" || name() == "Saturn" || name() == "Uranus" ||
				name() == "Neptune" || name() == "Pluto" )
		return true;
	return false;
}

void KSPlanetBase::localizeCoords( const KSNumbers *num, const dms *lat, const dms *LST ) {
	//convert geocentric coordinates to local apparent coordinates (topocentric coordinates)
	dms HA, HA2; //Hour Angle, before and after correction
	double rsinp, rcosp, u, sinHA, cosHA, sinDec, cosDec, D;
	double cosHA2;
	double r = Rearth * AU_KM; //distance from Earth, in km
	u = atan( 0.996647*tan( lat->radians() ) );
	rsinp = 0.996647*sin( u );
	rcosp = cos( u );
	HA.setD( LST->Degrees() - ra()->Degrees() );
	HA.SinCos( sinHA, cosHA );
	dec()->SinCos( sinDec, cosDec );

	D = atan2( rcosp*sinHA, r*cosDec/6378.14 - rcosp*cosHA );
	dms temp;
	temp.setRadians( ra()->radians() - D );
	setRA( temp );

	HA2.setD( LST->Degrees() - ra()->Degrees() );
	cosHA2 = cos( HA2.radians() );
<<<<<<< HEAD
	temp.setRadians( atan2( cosHA2*( r*sinDec/6378.14 - rsinp ), r*cosDec*cosHA/6378.14 - rcosp ) );
=======

	//temp.setRadians( atan2( cosHA2*( r*sinDec/6378.14 - rsinp ), r*cosDec*cosHA/6378.14 - rcosp ) );
	// The atan2() version above makes the planets move crazy in the htm branch -jbb
	temp.setRadians( atan( cosHA2*( r*sinDec/6378.14 - rsinp )/( r*cosDec*cosHA/6378.14 - rcosp ) ) );

>>>>>>> a20dfa7c
	setDec( temp );

	//Make sure Dec is between -90 and +90
	if ( dec()->Degrees() > 90.0 ) {
		setDec( 180.0 - dec()->Degrees() );
		setRA( ra()->Hours() + 12.0 );
		ra()->reduce();
	}
	if ( dec()->Degrees() < -90.0 ) {
		setDec( 180.0 + dec()->Degrees() );
		setRA( ra()->Hours() + 12.0 );
		ra()->reduce();
	}

	EquatorialToEcliptic( num->obliquity() );
}

void KSPlanetBase::setRearth( const KSPlanetBase *Earth ) {
	double sinL, sinB, sinL0, sinB0;
	double cosL, cosB, cosL0, cosB0;
	double x,y,z;

	//The Moon's Rearth is set in its findGeocentricPosition()...
	if ( name() == "Moon" ) {
		return;
	}

	if ( name() == "Earth" ) {
		Rearth = 0.0;
		return;
	}

	if ( ! Earth  ) {
		kDebug() << i18n( "KSPlanetBase::setRearth():  Error: Need an Earth pointer.  (" ) << name() << ")";
		Rearth = 1.0;
		return;
	}

	Earth->ecLong()->SinCos( sinL0, cosL0 );
	Earth->ecLat()->SinCos( sinB0, cosB0 );
	double eX = Earth->rsun()*cosB0*cosL0;
	double eY = Earth->rsun()*cosB0*sinL0;
	double eZ = Earth->rsun()*sinB0;

	ecLong()->SinCos( sinL, cosL );
	ecLat()->SinCos( sinB, cosB );
	x = rsun()*cosB*cosL - eX;
	y = rsun()*cosB*sinL - eY;
	z = rsun()*sinB - eZ;

	Rearth = sqrt(x*x + y*y + z*z);

	//Set angular size, in arcmin
	AngularSize = asin(PhysicalSize/Rearth/AU_KM)*60.*180./dms::PI;
}

void KSPlanetBase::updateTrail( dms *LST, const dms *lat ) {
	for ( int i=0; i < Trail.size(); ++i )
		Trail[i].EquatorialToHorizontal( LST, lat );
}

void KSPlanetBase::findPA( const KSNumbers *num ) {
	//Determine position angle of planet (assuming that it is aligned with
	//the Ecliptic, which is only roughly correct).
	//Displace a point along +Ecliptic Latitude by 1 degree
	SkyPoint test;
	dms newELat( ecLat()->Degrees() + 1.0 );
	test.setFromEcliptic( num->obliquity(), ecLong(), &newELat );
	double dx = test.ra()->Degrees() - ra()->Degrees();
	double dy = dec()->Degrees() - test.dec()->Degrees();
	double pa;
	if ( dy ) {
		pa = atan2( dx, dy )*180.0/dms::PI;
	} else {
		pa = 90.0;
		if ( dx > 0 ) pa = -90.0;
	}
	setPA( pa );
}

double KSPlanetBase::labelOffset( double scale ) {
	double size = angSize() * scale * dms::PI * Options::zoomFactor()/10800.0;

	//Determine minimum size for offset
	double minsize = 4.;
	if ( type() == SkyObject::ASTEROID || type() == SkyObject::COMET )
		minsize = 2.;
	if ( name() == "Sun" || name() == "Moon" )
		minsize = 8.;
	if ( size < minsize )
		size = minsize;

	//Inflate offset for Saturn
	if ( name() == "Saturn" )
		size = int(2.5*size);

	return 0.5*size + 4.;
}

void KSPlanetBase::rotateImage( double imAngle ) {
	ImageAngle = imAngle;
	QMatrix m;
	m.rotate( ImageAngle );
	Image = Image0.transformed( m );
}

void KSPlanetBase::scaleRotateImage( float size, double imAngle ) {
	ImageAngle = imAngle;
	QMatrix m;
	m.rotate( ImageAngle );
	Image = Image0.transformed( m ).scaledToWidth( int(size) );
}

void KSPlanetBase::findMagnitude(const KSNumbers *num) {

	double cosDec, sinDec;
	dec()->SinCos(cosDec, sinDec);

	/* Phase of the planet in degrees */
	double earthSun = 1.;
	double cosPhase = (rsun()*rsun() + rearth()*rearth() - earthSun*earthSun) 
	  / (2 * rsun() * rearth() );   
	double phase = acos ( cosPhase ) * 180.0 / dms::PI;

	/* Computation of the visual magnitude (V band) of the planet.
	* Algorithm provided by Pere Planesas (Observatorio Astronomico Nacional)
	* It has some simmilarity to J. Meeus algorithm in Astronomical Algorithms, Chapter 40.
	* */

	// Initialized to the faintest magnitude observable with the HST
	float magnitude = 30;

	double param = 5 * log10(rsun() * rearth() );
	double f1 = phase/100.;

	if ( name() == "Mercury" ) {
		if ( phase > 150. ) f1 = 1.5; 
		magnitude = -0.36 + param + 3.8*f1 - 2.73*f1*f1 + 2*f1*f1*f1;
	}
	if ( name() =="Venus")
		magnitude = -4.29 + param + 0.09*f1 + 2.39*f1*f1 - 0.65*f1*f1*f1;
	if( name() == "Mars")
		magnitude = -1.52 + param + 0.016*phase; 
	if( name() == "Jupiter") 
		magnitude = -9.25 + param + 0.005*phase;  

	if( name() == "Saturn") {
		double T = num->julianCenturies();
		double a0 = (40.66-4.695*T)* dms::PI / 180.;
		double d0 = (83.52+0.403*T)* dms::PI / 180.;
		double sinx = -cos(d0)*cosDec*cos(a0 - ra()->radians());
		sinx = fabs(sinx-sin(d0)*sinDec);
		double rings = -2.6*sinx + 1.25*sinx*sinx;
		magnitude = -8.88 + param + 0.044*phase + rings;  
	}

	if( name() == "Uranus")
		magnitude = -7.19 + param + 0.0028*phase;  
	if( name() == "Neptune")
		magnitude = -6.87 + param;
	if( name() == "Pluto" )
		magnitude = -1.01 + param + 0.041*phase;

	setMag(magnitude);
}<|MERGE_RESOLUTION|>--- conflicted
+++ resolved
@@ -119,15 +119,11 @@
 
 	HA2.setD( LST->Degrees() - ra()->Degrees() );
 	cosHA2 = cos( HA2.radians() );
-<<<<<<< HEAD
-	temp.setRadians( atan2( cosHA2*( r*sinDec/6378.14 - rsinp ), r*cosDec*cosHA/6378.14 - rcosp ) );
-=======
 
 	//temp.setRadians( atan2( cosHA2*( r*sinDec/6378.14 - rsinp ), r*cosDec*cosHA/6378.14 - rcosp ) );
 	// The atan2() version above makes the planets move crazy in the htm branch -jbb
 	temp.setRadians( atan( cosHA2*( r*sinDec/6378.14 - rsinp )/( r*cosDec*cosHA/6378.14 - rcosp ) ) );
 
->>>>>>> a20dfa7c
 	setDec( temp );
 
 	//Make sure Dec is between -90 and +90
