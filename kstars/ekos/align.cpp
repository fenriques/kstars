/*  Ekos Alignment Module
    Copyright (C) 2013 Jasem Mutlaq <mutlaqja@ikarustech.com>

    This application is free software; you can redistribute it and/or
    modify it under the terms of the GNU General Public
    License as published by the Free Software Foundation; either
    version 2 of the License, or (at your option) any later version.
 */

#include <QProcess>

#include "kstars.h"
#include "kstarsdata.h"
#include "align.h"
#include "dms.h"
#include "Options.h"

#include <QFileDialog>
#include <KMessageBox>

#include "QProgressIndicator.h"
#include "indi/driverinfo.h"
#include "indi/indicommon.h"

#include "fitsviewer/fitsviewer.h"
#include "fitsviewer/fitstab.h"
#include "fitsviewer/fitsview.h"

#ifdef HAVE_QJSON
#include "onlineastrometryparser.h"
#endif
#include "offlineastrometryparser.h"

#include <basedevice.h>

namespace Ekos
{

// 30 arcmiutes RA movement
const double Align::RAMotion = 0.5;
// Sidereal rate, degrees/s
const float Align::SIDRATE  = 0.004178;

Align::Align()
{
    setupUi(this);

    currentCCD     = NULL;
    currentTelescope = NULL;
    useGuideHead = false;
    canSync = false;
    loadSlewMode = false;
    ccd_hor_pixel =  ccd_ver_pixel =  focal_length =  aperture = -1;
    decDeviation = azDeviation = altDeviation = 0;

    parser = NULL;

    #ifdef HAVE_QJSON
    onlineParser = NULL;
    #endif
    offlineParser = NULL;

    connect(solveB, SIGNAL(clicked()), this, SLOT(capture()));
    connect(stopB, SIGNAL(clicked()), this, SLOT(stopSolving()));
    connect(measureAltB, SIGNAL(clicked()), this, SLOT(measureAltError()));
    connect(measureAzB, SIGNAL(clicked()), this, SLOT(measureAzError()));
    connect(polarR, SIGNAL(toggled(bool)), this, SLOT(checkPolarAlignment()));
    connect(raBox, SIGNAL(textChanged( const QString & ) ), this, SLOT( checkLineEdits() ) );
    connect(decBox, SIGNAL(textChanged( const QString & ) ), this, SLOT( checkLineEdits() ) );
    connect(syncBoxesB, SIGNAL(clicked()), this, SLOT(copyCoordsToBoxes()));
    connect(clearBoxesB, SIGNAL(clicked()), this, SLOT(clearCoordBoxes()));
    connect(CCDCaptureCombo, SIGNAL(activated(int)), this, SLOT(checkCCD(int)));
    connect(correctAltB, SIGNAL(clicked()), this, SLOT(correctAltError()));
    connect(correctAzB, SIGNAL(clicked()), this, SLOT(correctAzError()));
    connect(loadSlewB, SIGNAL(clicked()), this, SLOT(loadFITS()));

    kcfg_solverXBin->setValue(Options::solverXBin());
    kcfg_solverYBin->setValue(Options::solverYBin());
    kcfg_solverUpdateCoords->setChecked(Options::solverUpdateCoords());
    kcfg_solverPreview->setChecked(Options::solverPreview());

    syncBoxesB->setIcon(QIcon::fromTheme("edit-copy"));
    clearBoxesB->setIcon(QIcon::fromTheme("edit-clear"));

    raBox->setDegType(false); //RA box should be HMS-style

    appendLogText(xi18n("Idle."));

    pi = new QProgressIndicator(this);

    controlLayout->addWidget(pi, 0, 2, 1, 1);

    exposureSpin->setValue(Options::alignExposure());

    altStage = ALT_INIT;
    azStage  = AZ_INIT;

    #ifndef HAVE_QJSON
    kcfg_onlineSolver->setChecked(false);
    kcfg_onlineSolver->setEnabled(false);
    #else
    kcfg_onlineSolver->setChecked(Options::solverOnline());
    #endif

    kcfg_offlineSolver->setChecked(Options::solverOnline() == false);
    connect(kcfg_onlineSolver, SIGNAL(toggled(bool)), SLOT(updateSolverType(bool)));


    if (kcfg_onlineSolver->isChecked())
    {
        #ifdef HAVE_QJSON
        onlineParser = new Ekos::OnlineAstrometryParser();
        parser = onlineParser;
        #else
        kcfg_onlineSolver->setChecked(false);
        kcfg_onlineSolver->setEnabled(false);
        kcfg_offlineSolver->setChecked(true);
        offlineParser = new OfflineAstrometryParser();
        parser = offlineParser;
        #endif
    }
    else
    {
        offlineParser = new OfflineAstrometryParser();
        parser = offlineParser;
    }

    parser->setAlign(this);
    if (parser->init() == false)
        setEnabled(false);
    else
    {
        connect(parser, SIGNAL(solverFinished(double,double,double)), this, SLOT(solverFinished(double,double,double)));
        connect(parser, SIGNAL(solverFailed()), this, SLOT(solverFailed()));
    }

    kcfg_solverOptions->setText(Options::solverOptions());

}

Align::~Align()
{
    delete(pi);
}

bool Align::parserOK()
{
    bool rc = parser->init();

    if (rc)
    {
        connect(parser, SIGNAL(solverFinished(double,double,double)), this, SLOT(solverFinished(double,double,double)));
        connect(parser, SIGNAL(solverFailed()), this, SLOT(solverFailed()));
    }

    return rc;
}

bool Align::isVerbose()
{
    return solverVerbose->isChecked();
}

void Align::updateSolverType(bool useOnline)
{

    if (useOnline)
    {
        #ifdef HAVE_QJSON
        if (onlineParser != NULL)
        {
            parser = onlineParser;
            return;
        }

        onlineParser = new Ekos::OnlineAstrometryParser();
        parser = onlineParser;
        #endif
    }
    else
    {
        if (offlineParser != NULL)
        {
            parser = offlineParser;
            return;
        }

        offlineParser = new Ekos::OfflineAstrometryParser();
        parser = offlineParser;
    }

    parser->setAlign(this);
    if (parser->init())
    {
        connect(parser, SIGNAL(solverFinished(double,double,double)), this, SLOT(solverFinished(double,double,double)));
        connect(parser, SIGNAL(solverFailed()), this, SLOT(solverFailed()));
    }
    else
        parser->disconnect();

}

void Align::checkCCD(int ccdNum)
{
    if (ccdNum == -1)
        ccdNum = CCDCaptureCombo->currentIndex();

    if (ccdNum <= CCDs.count())
        currentCCD = CCDs.at(ccdNum);

    syncCCDInfo();

}

void Align::addCCD(ISD::GDInterface *newCCD, bool isPrimaryCCD)
{
    CCDCaptureCombo->addItem(newCCD->getDeviceName());

    CCDs.append(static_cast<ISD::CCD *>(newCCD));

    if (isPrimaryCCD)
    {
        checkCCD(CCDs.count()-1);
        CCDCaptureCombo->setCurrentIndex(CCDs.count()-1);
    }
    else
    {
        checkCCD(0);
        CCDCaptureCombo->setCurrentIndex(0);
    }
}

void Align::setTelescope(ISD::GDInterface *newTelescope)
{
    currentTelescope = static_cast<ISD::Telescope*> (newTelescope);

    connect(currentTelescope, SIGNAL(numberUpdated(INumberVectorProperty*)), this, SLOT(updateScopeCoords(INumberVectorProperty*)));

    syncTelescopeInfo();
}

void Align::syncTelescopeInfo()
{
    INumberVectorProperty * nvp = currentTelescope->getBaseDevice()->getNumber("TELESCOPE_INFO");

    if (nvp)
    {
        INumber *np = IUFindNumber(nvp, "TELESCOPE_APERTURE");

        if (np && np->value > 0)
            aperture = np->value;
        else
        {
            np = IUFindNumber(nvp, "GUIDER_APERTURE");
            if (np && np->value > 0)
                aperture = np->value;
        }

        np = IUFindNumber(nvp, "TELESCOPE_FOCAL_LENGTH");
        if (np && np->value > 0)
            focal_length = np->value;
        else
        {
            np = IUFindNumber(nvp, "GUIDER_FOCAL_LENGTH");
            if (np && np->value > 0)
                focal_length = np->value;
        }
    }

    if (focal_length == -1 || aperture == -1)
        return;

    if (ccd_hor_pixel != -1 && ccd_ver_pixel != -1 && focal_length != -1 && aperture != -1)
        calculateFOV();

    if (currentCCD && currentTelescope)
        generateArgs();

    if (syncR->isEnabled() && (canSync = currentTelescope->canSync()) == false)
    {
        syncR->setEnabled(false);
        slewR->setChecked(true);
        appendLogText(xi18n("Telescope does not support syncing."));
    }
}


void Align::syncCCDInfo()
{
    INumberVectorProperty * nvp = NULL;
    int x,y;

    if (currentCCD == NULL)
        return;

    if (useGuideHead)
        nvp = currentCCD->getBaseDevice()->getNumber("GUIDER_INFO");
    else
        nvp = currentCCD->getBaseDevice()->getNumber("CCD_INFO");

    if (nvp)
    {
        INumber *np = IUFindNumber(nvp, "CCD_PIXEL_SIZE_X");
        if (np && np->value >0)
            ccd_hor_pixel = ccd_ver_pixel = np->value;

        np = IUFindNumber(nvp, "CCD_PIXEL_SIZE_Y");
        if (np && np->value >0)
            ccd_ver_pixel = np->value;

        np = IUFindNumber(nvp, "CCD_PIXEL_SIZE_Y");
        if (np && np->value >0)
            ccd_ver_pixel = np->value;
    }    

    ISD::CCDChip *targetChip = currentCCD->getChip(useGuideHead ? ISD::CCDChip::GUIDE_CCD : ISD::CCDChip::PRIMARY_CCD);

    targetChip->getFrame(&x,&y,&ccd_width,&ccd_height);
    kcfg_solverXBin->setEnabled(targetChip->canBin());
    kcfg_solverYBin->setEnabled(targetChip->canBin());
    if (targetChip->canBin())
    {
        int binx=1,biny=1;
        targetChip->getMaxBin(&binx, &biny);
        kcfg_solverXBin->setMaximum(binx);
        kcfg_solverYBin->setMaximum(biny);
        kcfg_solverXBin->setValue(Options::solverXBin());
        kcfg_solverYBin->setValue(Options::solverYBin());
    }
    else
    {
        kcfg_solverXBin->setValue(1);
        kcfg_solverYBin->setValue(1);
    }

    if (ccd_hor_pixel == -1 || ccd_ver_pixel == -1)
        return;

    if (ccd_hor_pixel != -1 && ccd_ver_pixel != -1 && focal_length != -1 && aperture != -1)    
        calculateFOV();

    if (currentCCD && currentTelescope)
        generateArgs();

}


void Align::calculateFOV()
{
    // Calculate FOV
    fov_x = 206264.8062470963552 * ccd_width * ccd_hor_pixel / 1000.0 / focal_length;
    fov_y = 206264.8062470963552 * ccd_height * ccd_ver_pixel / 1000.0 / focal_length;

    fov_x /= 60.0;
    fov_y /= 60.0;

    FOVOut->setText(QString("%1' x %2'").arg(fov_x, 0, 'g', 3).arg(fov_y, 0, 'g', 3));

    parser->verifyIndexFiles(fov_x, fov_y);

}

void Align::generateArgs()
{
    // -O overwrite
    // -3 Expected RA
    // -4 Expected DEC
    // -5 Radius (deg)
    // -L lower scale of image in arcminutes
    // -H upper scale of image in arcmiutes
    // -u aw set scale to be in arcminutes
    // -W solution.wcs name of solution file
    // apog1.jpg name of target file to analyze
    //solve-field -O -3 06:40:51 -4 +09:49:53 -5 1 -L 40 -H 100 -u aw -W solution.wcs apod1.jpg

    double ra=0,dec=0, fov_lower, fov_upper;
    QString ra_dms, dec_dms;
    QString fov_low,fov_high;
    QStringList solver_args;

    // let's stretch the boundaries by 5%
    fov_lower = ((fov_x < fov_y) ? (fov_x *0.95) : (fov_y *0.95));
    fov_upper = ((fov_x > fov_y) ? (fov_x * 1.05) : (fov_y * 1.05));

    currentTelescope->getEqCoords(&ra, &dec);

    fov_low  = QString("%1").arg(fov_lower);
    fov_high = QString("%1").arg(fov_upper);

    getFormattedCoords(ra, dec, ra_dms, dec_dms);

    if (kcfg_solverOptions->text().isEmpty())
    {
        solver_args << "--no-verify" << "--no-plots" << "--no-fits2fits" << "--resort"
                    << "--downsample" << "2" << "-O" << "-L" << fov_low << "-H" << fov_high << "-u" << "aw";
    }
    else
    {
        solver_args = kcfg_solverOptions->text().split(" ");
        int fov_low_index = solver_args.indexOf("-L");
        if (fov_low_index != -1)
            solver_args.replace(fov_low_index+1, fov_low);
        int fov_high_index = solver_args.indexOf("-H");
        if (fov_high_index != -1)
            solver_args.replace(fov_high_index+1, fov_high);
    }

    if (raBox->isEmpty() == false && decBox->isEmpty() == false)
    {
        bool raOk(false), decOk(false), radiusOk(false);
        dms ra( raBox->createDms( false, &raOk ) ); //false means expressed in hours
        dms dec( decBox->createDms( true, &decOk ) );
        int radius = 30;
        QString message;

        if ( raOk && decOk )
        {
            //make sure values are in valid range
            if ( ra.Hours() < 0.0 || ra.Hours() > 24.0 )
                message = xi18n( "The Right Ascension value must be between 0.0 and 24.0." );
            if ( dec.Degrees() < -90.0 || dec.Degrees() > 90.0 )
                message += '\n' + xi18n( "The Declination value must be between -90.0 and 90.0." );
            if ( ! message.isEmpty() )
            {
                KMessageBox::sorry( 0, message, xi18n( "Invalid Coordinate Data" ) );
                return;
            }
        }

        if (radiusBox->text().isEmpty() == false)
            radius = radiusBox->text().toInt(&radiusOk);

        if (radiusOk == false)
        {
            KMessageBox::sorry( 0, message, xi18n( "Invalid radius value" ) );
            return;
        }

        int ra_index = solver_args.indexOf("-3");
        if (ra_index == -1)
            solver_args << "-3" << QString().setNum(ra.Degrees());
        else
            solver_args.replace(ra_index+1, QString().setNum(ra.Degrees()));

        int de_index = solver_args.indexOf("-4");
        if (de_index == -1)
            solver_args << "-4" << QString().setNum(dec.Degrees());
        else
            solver_args.replace(de_index+1, QString().setNum(dec.Degrees()));

        int rad_index = solver_args.indexOf("-5");
        if (rad_index == -1)
            solver_args << "-5" << QString().setNum(radius);
        else
            solver_args.replace(rad_index+1, QString().setNum(radius));

     }

    kcfg_solverOptions->setText(solver_args.join(" "));
}

void Align::checkLineEdits()
{
   bool raOk(false), decOk(false);
   raBox->createDms( false, &raOk );
   decBox->createDms( true, &decOk );
   if ( raOk && decOk )
            generateArgs();
}

void Align::copyCoordsToBoxes()
{
    raBox->setText(ScopeRAOut->text());
    decBox->setText(ScopeDecOut->text());

    checkLineEdits();
}

void Align::clearCoordBoxes()
{
    raBox->clear();
    decBox->clear();

    generateArgs();
}

bool Align::capture()
{
    if (currentCCD == NULL)
        return false;

    if (parser->init() == false)
        return false;

    if (focal_length == -1 || aperture == -1)
    {
        KMessageBox::error(0, xi18n("Telescope aperture and focal length are missing. Please check your driver settings and try again."));
        return false;
    }

    if (ccd_hor_pixel == -1 || ccd_ver_pixel == -1)
    {
        KMessageBox::error(0, xi18n("CCD pixel size is missing. Please check your driver settings and try again."));
        return false;
    }

    double seqExpose = exposureSpin->value();

    ISD::CCDChip *targetChip = currentCCD->getChip(useGuideHead ? ISD::CCDChip::GUIDE_CCD : ISD::CCDChip::PRIMARY_CCD);

    CCDFrameType ccdFrame = FRAME_LIGHT;

    if (currentCCD->isConnected() == false)
    {
        appendLogText(xi18n("Error: Lost connection to CCD."));
        return false;
    }

   connect(currentCCD, SIGNAL(BLOBUpdated(IBLOB*)), this, SLOT(newFITS(IBLOB*)));

   targetChip->setCaptureMode( kcfg_solverPreview->isChecked() ? FITS_NORMAL : FITS_WCSM);
   if (kcfg_solverPreview->isChecked())
       targetChip->setCaptureFilter(FITS_AUTO_STRETCH);
   targetChip->setBinning(kcfg_solverXBin->value(), kcfg_solverYBin->value());
   targetChip->setFrameType(ccdFrame);

   targetChip->capture(seqExpose);

   Options::setAlignExposure(seqExpose);

   solveB->setEnabled(false);
   stopB->setEnabled(true);
   pi->startAnimation();

   appendLogText(xi18n("Capturing image..."));

   return true;
}

void Align::newFITS(IBLOB *bp)
{
    // Ignore guide head if there is any.
    if (!strcmp(bp->name, "CCD2"))
        return;

    currentCCD->disconnect(this);

    appendLogText(xi18n("Image received."));

    startSovling(QString(bp->label));
}

void Align::startSovling(const QString &filename, bool isGenerated)
{
    QStringList solverArgs;
    double ra,dec;

    Options::setSolverXBin(kcfg_solverXBin->value());
    Options::setSolverYBin(kcfg_solverYBin->value());
    Options::setSolverUpdateCoords(kcfg_solverUpdateCoords->isChecked());
    Options::setSolverOnline(kcfg_onlineSolver->isChecked());
    Options::setSolverPreview(kcfg_solverPreview->isChecked());
    Options::setSolverOptions(kcfg_solverOptions->text());

    currentTelescope->getEqCoords(&ra, &dec);

    targetCoord.setRA(ra);
    targetCoord.setDec(dec);

    solverTimer.start();

    solverArgs = kcfg_solverOptions->text().split(" ");

    parser->startSovler(filename, solverArgs, isGenerated);

}

void Align::solverFinished(double orientation, double ra, double dec)
{
    pi->stopAnimation();
    stopB->setEnabled(false);
    solveB->setEnabled(true);

     alignCoord.setRA0(ra/15.0);
     alignCoord.setDec0(dec);
     RotOut->setText(QString("%1").arg(orientation, 0, 'g', 5));

     // Convert to JNow
     alignCoord.apparentCoord((long double) J2000, KStars::Instance()->data()->ut().djd());

     QString ra_dms, dec_dms;
     getFormattedCoords(alignCoord.ra().Hours(), alignCoord.dec().Degrees(), ra_dms, dec_dms);

     SolverRAOut->setText(ra_dms);
     SolverDecOut->setText(dec_dms);

     executeMode();

}

void Align::solverFailed()
{
    pi->stopAnimation();
    stopB->setEnabled(false);
    solveB->setEnabled(true);

    azStage  = AZ_INIT;
    altStage = ALT_INIT;


}

void Align::stopSolving()
{
    parser->stopSolver();
    pi->stopAnimation();
    stopB->setEnabled(false);
    solveB->setEnabled(true);

    azStage  = AZ_INIT;
    altStage = ALT_INIT;

    loadSlewMode = false;

    ISD::CCDChip *targetChip = currentCCD->getChip(useGuideHead ? ISD::CCDChip::GUIDE_CCD : ISD::CCDChip::PRIMARY_CCD);

    // If capture is still in progress, let's stop that.
    if (targetChip->isCapturing())
    {
        targetChip->abortExposure();
        appendLogText(xi18n("Capture aborted."));
    }
    else
    {
        int elapsed = (int) round(solverTimer.elapsed()/1000.0);
        appendLogText(xi18np("Solver aborted after %1 second.", "Solver aborted after %1 seconds", elapsed));
    }
}

void Align::appendLogText(const QString &text)
{
    logText.insert(0, xi18nc("log entry; %1 is the date, %2 is the text", "%1 %2", QDateTime::currentDateTime().toString("yyyy-MM-ddThh:mm:ss"), text));

    emit newLog();
}

void Align::clearLog()
{
    logText.clear();
    emit newLog();
}

void Align::updateScopeCoords(INumberVectorProperty *coord)
{
    QString ra_dms, dec_dms;
    static bool slew_dirty=false;

    if (!strcmp(coord->name, "EQUATORIAL_EOD_COORD"))
    {        
        getFormattedCoords(coord->np[0].value, coord->np[1].value, ra_dms, dec_dms);

        telescopeCoord.setRA(coord->np[0].value);
        telescopeCoord.setDec(coord->np[1].value);
        telescopeCoord.EquatorialToHorizontal(KStarsData::Instance()->lst(), KStarsData::Instance()->geo()->lat());

        ScopeRAOut->setText(ra_dms);
        ScopeDecOut->setText(dec_dms);

        if (kcfg_solverUpdateCoords->isChecked())
        {
            if (currentTelescope->isSlewing() && slew_dirty == false)
                slew_dirty = true;
            else if (currentTelescope->isSlewing() == false && slew_dirty)
            {
                slew_dirty = false;
                copyCoordsToBoxes();

                if (loadSlewMode)
                {
                    loadSlewMode = false;
                    capture();
                    return;
                }
            }
        }

        switch (azStage)
        {
             case AZ_SYNCING:
            if (currentTelescope->isSlewing())
                azStage=AZ_SLEWING;
                break;

            case AZ_SLEWING:
            if (currentTelescope->isSlewing() == false)
            {
                azStage = AZ_SECOND_TARGET;
                measureAzError();
            }
            break;

        case AZ_CORRECTING:
         if (currentTelescope->isSlewing() == false)
         {
             if(decDeviation > 0){
                 appendLogText(xi18n("Slew complete. Please adjust your mount's' azimuth knob eastward until the target is in the center of the view."));
             }
             else{
                 appendLogText(xi18n("Slew complete. Please adjust your mount's' azimuth knob westward until the target is in the center of the view."));
             }
             azStage = AZ_INIT;
         }
         break;

           default:
            break;
        }

        switch (altStage)
        {
           case ALT_SYNCING:
            if (currentTelescope->isSlewing())
                altStage = ALT_SLEWING;
                break;

           case ALT_SLEWING:
            if (currentTelescope->isSlewing() == false)
            {
                altStage = ALT_SECOND_TARGET;
                measureAltError();
            }
            break;

           case ALT_CORRECTING:
            if (currentTelescope->isSlewing() == false)
            {
                if(decDeviation > 0){
                    appendLogText(xi18n("Slew complete. Please lower the altitude knob on your mount until the target is in the center of the view."));
                }
                else{
                    appendLogText(xi18n("Slew complete. Please raise the altitude knob on your mount until the target is in the center of the view."));
                }
                altStage = ALT_INIT;
            }
            break;


           default:
            break;
        }
    }

    if (!strcmp(coord->name, "TELESCOPE_INFO"))
        syncTelescopeInfo();

}

void Align::executeMode()
{
    if (gotoR->isChecked())
        executeGOTO();
    else
        executePolarAlign();
}


void Align::executeGOTO()
{
    if (loadSlewMode)
    {
        targetCoord = alignCoord;
        SlewToTarget();
    }
    else if (syncR->isChecked())
        Sync();
    else if (slewR->isChecked())
        SlewToTarget();
}

void Align::Sync()
{
    if (currentTelescope->Sync(&alignCoord))
        appendLogText(xi18n("Syncing successful."));
    else
        appendLogText(xi18n("Syncing failed."));

}

void Align::SlewToTarget()
{
    if (canSync && loadSlewMode == false)
        Sync();

    currentTelescope->Slew(&targetCoord);

    appendLogText(xi18n("Slewing to target."));
}

void Align::checkPolarAlignment()
{
    if (polarR->isChecked())
    {
        measureAltB->setEnabled(true);
        measureAzB->setEnabled(true);
        gotoBox->setEnabled(false);
    }
    else
    {
        measureAltB->setEnabled(false);
        measureAzB->setEnabled(false);
        gotoBox->setEnabled(true);
    }
}

void Align::executePolarAlign()
{
    appendLogText(xi18n("Processing solution for polar alignment..."));

    switch (azStage)
    {
        case AZ_FIRST_TARGET:
        case AZ_FINISHED:
            measureAzError();
            break;

        default:
            break;
    }

    switch (altStage)
    {
        case ALT_FIRST_TARGET:
        case ALT_FINISHED:
            measureAltError();
            break;

        default:
            break;
    }
}


void Align::measureAzError()
{
    static double initRA=0, initDEC=0, finalRA=0, finalDEC=0;
    int hemisphere = KStarsData::Instance()->geo()->lat()->Degrees() > 0 ? 0 : 1;

    switch (azStage)
    {
        case AZ_INIT:

        // Display message box confirming user point scope near meridian and south

        if (KMessageBox::warningContinueCancel( 0, hemisphere == 0
                                                   ? xi18n("Point the telescope at the southern meridian. Press continue when ready.")
                                                   : xi18n("Point the telescope at the northern meridian. Press continue when ready.")
                                                , xi18n("Polar Alignment Measurement"), KStandardGuiItem::cont(), KStandardGuiItem::cancel(),
                                                "ekos_measure_az_error")!=KMessageBox::Continue)
            return;

        appendLogText(xi18n("Solving first frame near the meridian."));
        azStage = AZ_FIRST_TARGET;
        polarR->setChecked(true);
        solveB->click();
        break;

      case AZ_FIRST_TARGET:
        // start solving there, find RA/DEC
        initRA   = alignCoord.ra().Degrees();
        initDEC  = alignCoord.dec().Degrees();

        // Now move 30 arcminutes in RA
        if (canSync)
        {
            azStage = AZ_SYNCING;
            currentTelescope->Sync(initRA/15.0, initDEC);
            currentTelescope->Slew((initRA - RAMotion)/15.0, initDEC);
        }
        // If telescope doesn't sync, we slew relative to its current coordinates
        else
        {
            azStage = AZ_SLEWING;
            currentTelescope->Slew(telescopeCoord.ra().Hours() - RAMotion/15.0, telescopeCoord.dec().Degrees());
        }

        appendLogText(xi18n("Slewing 30 arcminutes in RA..."));
        break;

      case AZ_SECOND_TARGET:
        // We reached second target now
        // Let now solver for RA/DEC
        appendLogText(xi18n("Solving second frame near the meridian."));
        azStage = AZ_FINISHED;
        polarR->setChecked(true);
        solveB->click();
        break;


      case AZ_FINISHED:
        // Measure deviation in DEC
        // Call function to report error
        // set stage to AZ_FIRST_TARGET again
        appendLogText(xi18n("Calculating azimuth alignment error..."));
        finalRA   = alignCoord.ra().Degrees();
        finalDEC  = alignCoord.dec().Degrees();

        // Slew back to original position
        if (canSync)
            currentTelescope->Slew(initRA/15.0, initDEC);
        else
        {
            currentTelescope->Slew(telescopeCoord.ra().Hours() + RAMotion/15.0, telescopeCoord.dec().Degrees());
        }

        appendLogText(xi18n("Slewing back to original position..."));

        calculatePolarError(initRA, initDEC, finalRA, finalDEC);

        azStage = AZ_INIT;
        break;

    default:
        break;

    }

}

void Align::measureAltError()
{
    static double initRA=0, initDEC=0, finalRA=0, finalDEC=0;

    switch (altStage)
    {
        case ALT_INIT:

        // Display message box confirming user point scope near meridian and south

<<<<<<< HEAD
        if (KMessageBox::warningContinueCancel( 0, altDirCombo->currentIndex() == 0
                                                   ? xi18n("Point the telescope to the east with a minimum altitude of 20 degrees. Press continue when ready.")
                                                   : xi18n("Point the telescope to the west with a minimum altitude of 20 degrees. Press continue when ready.")
                                                , xi18n("Polar Alignment Measurement"), KStandardGuiItem::cont(), KStandardGuiItem::cancel(),
=======
        if (KMessageBox::warningContinueCancel( 0, i18n("Point the telescope to the eastern or western horizon with a minimum altitude of 20 degrees. Press continue when ready.")
                                                , i18n("Polar Alignment Measurement"), KStandardGuiItem::cont(), KStandardGuiItem::cancel(),
>>>>>>> 1345b099
                                                "ekos_measure_alt_error")!=KMessageBox::Continue)
            return;

        appendLogText(xi18n("Solving first frame."));
        altStage = ALT_FIRST_TARGET;
        polarR->setChecked(true);
        solveB->click();
        break;

      case ALT_FIRST_TARGET:
        // start solving there, find RA/DEC
        initRA   = alignCoord.ra().Degrees();
        initDEC  = alignCoord.dec().Degrees();

        // Now move 30 arcminutes in RA
        if (canSync)
        {
            altStage = ALT_SYNCING;
            currentTelescope->Sync(initRA/15.0, initDEC);
            currentTelescope->Slew((initRA - RAMotion)/15.0, initDEC);

        }
        // If telescope doesn't sync, we slew relative to its current coordinates
        else
        {
            altStage = ALT_SLEWING;
            currentTelescope->Slew(telescopeCoord.ra().Hours() - RAMotion/15.0, telescopeCoord.dec().Degrees());
        }


        appendLogText(xi18n("Slewing 30 arcminutes in RA..."));
        break;

      case ALT_SECOND_TARGET:
        // We reached second target now
        // Let now solver for RA/DEC
        appendLogText(xi18n("Solving second frame."));
        altStage = ALT_FINISHED;
        polarR->setChecked(true);
        solveB->click();
        break;


      case ALT_FINISHED:
        // Measure deviation in DEC
        // Call function to report error
        appendLogText(xi18n("Calculating altitude alignment error..."));
        finalRA   = alignCoord.ra().Degrees();
        finalDEC  = alignCoord.dec().Degrees();

        // Slew back to original position
        if (canSync)
            currentTelescope->Slew(initRA/15.0, initDEC);
        // If telescope doesn't sync, we slew relative to its current coordinates
        else
        {
            currentTelescope->Slew(telescopeCoord.ra().Hours() + RAMotion/15.0, telescopeCoord.dec().Degrees());
        }

        appendLogText(xi18n("Slewing back to original position..."));

        calculatePolarError(initRA, initDEC, finalRA, finalDEC);

        altStage = ALT_INIT;
        break;

    default:
        break;

    }

}

void Align::calculatePolarError(double initRA, double initDEC, double finalRA, double finalDEC)
{
    double raMotion = finalRA - initRA;
    decDeviation = finalDEC - initDEC;

    // Northern/Southern hemisphere
    int hemisphere = KStarsData::Instance()->geo()->lat()->Degrees() > 0 ? 0 : 1;
    // East/West of meridian
    int horizon    = (telescopeCoord.az().Degrees() > 0 && telescopeCoord.az().Degrees() <= 180) ? 0 : 1;

    // How much time passed siderrally form initRA to finalRA?
    double RATime = fabs(raMotion / SIDRATE) / 60.0;

    qDebug() << "initRA " << initRA << " initDEC " << initDEC << " finalRA " << finalRA << " finalDEC " << finalDEC << endl;
    qDebug() << "decDeviation " << decDeviation*3600 << " arcsec " << " RATime " << RATime << endl;

    // Equation by Frank Berret (Measuring Polar Axis Alignment Error, page 4)
    // In degrees
    double deviation = (3.81 * (decDeviation * 3600) ) / ( RATime * cos(initDEC * dms::DegToRad)) / 60.0;
    dms devDMS(fabs(deviation));

    KLocalizedString deviationDirection;

    switch (hemisphere)
    {
        // Northern hemisphere
        case 0:
        if (azStage == AZ_FINISHED)
        {
            if (decDeviation > 0)
                deviationDirection = kxi18n("%1 too far west");
            else
                deviationDirection = kxi18n("%1 too far east");
        }
        else if (altStage == ALT_FINISHED)
        {
            switch (horizon)
            {
                // East
                case 0:
                if (decDeviation > 0)
                    deviationDirection = kxi18n("%1 too far high");
                else
                    deviationDirection = kxi18n("%1 too far low");

                break;

                // West
                case 1:
                if (decDeviation > 0)
                    deviationDirection = kxi18n("%1 too far low");
                else
                    deviationDirection = kxi18n("%1 too far high");
                break;

                default:
                break;
            }
        }
        break;

        // Southern hemisphere
        case 1:
        if (azStage == AZ_FINISHED)
        {
            if (decDeviation > 0)
                deviationDirection = kxi18n("%1 too far east");
            else
                deviationDirection = kxi18n("%1 too far west");
        }
        else if (altStage == ALT_FINISHED)
        {
            switch (horizon)
            {
                // East
                case 0:
                if (decDeviation > 0)
                    deviationDirection = kxi18n("%1 too far low");
                else
                    deviationDirection = kxi18n("%1 too far high");
                break;

                // West
                case 1:
                if (decDeviation > 0)
                    deviationDirection = kxi18n("%1 too far high");
                else
                    deviationDirection = kxi18n("%1 too far low");
                break;

                default:
                break;
            }
        }
        break;

       default:
        break;

    }

    if (azStage == AZ_FINISHED)
    {
        azError->setText(deviationDirection.subs(QString("%1").arg(devDMS.toDMSString())).toString());
        //azError->setText(deviationDirection.subs(QString("%1")azDMS.toDMSString());
        azDeviation = deviation * (decDeviation > 0 ? 1 : -1);
        correctAzB->setEnabled(true);
    }
    if (altStage == ALT_FINISHED)
    {
        //altError->setText(deviationDirection.subs(QString("%1").arg(fabs(deviation), 0, 'g', 3)).toString());
        altError->setText(deviationDirection.subs(QString("%1").arg(devDMS.toDMSString())).toString());
        altDeviation = deviation * (decDeviation > 0 ? 1 : -1);
        correctAltB->setEnabled(true);
    }
}

void Align::correctAltError()
{
    double newRA, newDEC, currentAlt, currentAz;

    SkyPoint currentCoord (telescopeCoord);
    dms      targetLat;

    targetLat.setD(KStars::Instance()->data()->geo()->lat()->Degrees() + altDeviation);

    currentCoord.EquatorialToHorizontal(KStars::Instance()->data()->lst(), &targetLat );

    currentAlt = currentCoord.alt().Degrees();
    currentAz  = currentCoord.az().Degrees();

    currentCoord.setAlt(currentAlt);
    currentCoord.setAz(currentAz);

    currentCoord.HorizontalToEquatorial(KStars::Instance()->data()->lst(), KStars::Instance()->data()->geo()->lat());

    newRA  = currentCoord.ra().Hours();
    newDEC = currentCoord.dec().Degrees();

    altStage = ALT_CORRECTING;

    currentTelescope->Slew(newRA, newDEC);

    appendLogText(xi18n("Slewing to calibration position, please wait until telescope is finished slewing."));

}

void Align::correctAzError()
{
    double newRA, newDEC, currentAlt, currentAz;

    SkyPoint currentCoord (telescopeCoord);

    currentCoord.EquatorialToHorizontal(KStars::Instance()->data()->lst(), KStars::Instance()->data()->geo()->lat());

    currentAlt = currentCoord.alt().Degrees();
    currentAz  = currentCoord.az().Degrees() + azDeviation;

    currentCoord.setAlt(currentAlt);
    currentCoord.setAz(currentAz);

    currentCoord.HorizontalToEquatorial(KStars::Instance()->data()->lst(), KStars::Instance()->data()->geo()->lat());

    newRA  = currentCoord.ra().Hours();
    newDEC = currentCoord.dec().Degrees();

    azStage = AZ_CORRECTING;

    currentTelescope->Slew(newRA, newDEC);

    appendLogText(xi18n("Slewing to calibration position, please wait until telescope is finished slewing."));

}

void Align::getFormattedCoords(double ra, double dec, QString &ra_str, QString &dec_str)
{
    dms ra_s,dec_s;
    ra_s.setH(ra);
    dec_s.setD(dec);

    ra_str = QString("%1:%2:%3").arg(ra_s.hour(), 2, 10, QChar('0')).arg(ra_s.minute(), 2, 10, QChar('0')).arg(ra_s.second(), 2, 10, QChar('0'));
    if (dec_s.Degrees() < 0)
        dec_str = QString("-%1:%2:%3").arg(abs(dec_s.degree()), 2, 10, QChar('0')).arg(abs(dec_s.arcmin()), 2, 10, QChar('0')).arg(dec_s.arcsec(), 2, 10, QChar('0'));
    else
        dec_str = QString("%1:%2:%3").arg(dec_s.degree(), 2, 10, QChar('0')).arg(dec_s.arcmin(), 2, 10, QChar('0')).arg(dec_s.arcsec(), 2, 10, QChar('0'));
}

void Align::loadFITS()
{
    QUrl fileURL = QFileDialog::getOpenFileUrl(0, xi18n("Load Image"), QUrl(), "*.fits *.fit *.jpg *.jpeg");
    if (fileURL.isEmpty())
        return;

    loadSlewMode = true;

    slewR->setChecked(true);

    solveB->setEnabled(false);
    stopB->setEnabled(true);
    pi->startAnimation();

    startSovling(fileURL.path(), false);
}

}

<|MERGE_RESOLUTION|>--- conflicted
+++ resolved
@@ -936,15 +936,8 @@
 
         // Display message box confirming user point scope near meridian and south
 
-<<<<<<< HEAD
-        if (KMessageBox::warningContinueCancel( 0, altDirCombo->currentIndex() == 0
-                                                   ? xi18n("Point the telescope to the east with a minimum altitude of 20 degrees. Press continue when ready.")
-                                                   : xi18n("Point the telescope to the west with a minimum altitude of 20 degrees. Press continue when ready.")
+        if (KMessageBox::warningContinueCancel( 0, xi18n("Point the telescope to the eastern or western horizon with a minimum altitude of 20 degrees. Press continue when ready.")
                                                 , xi18n("Polar Alignment Measurement"), KStandardGuiItem::cont(), KStandardGuiItem::cancel(),
-=======
-        if (KMessageBox::warningContinueCancel( 0, i18n("Point the telescope to the eastern or western horizon with a minimum altitude of 20 degrees. Press continue when ready.")
-                                                , i18n("Polar Alignment Measurement"), KStandardGuiItem::cont(), KStandardGuiItem::cancel(),
->>>>>>> 1345b099
                                                 "ekos_measure_alt_error")!=KMessageBox::Continue)
             return;
 
