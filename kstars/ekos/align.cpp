/*  Ekos Alignment Module
    Copyright (C) 2013 Jasem Mutlaq <mutlaqja@ikarustech.com>

    This application is free software; you can redistribute it and/or
    modify it under the terms of the GNU General Public
    License as published by the Free Software Foundation; either
    version 2 of the License, or (at your option) any later version.
 */

#include <QProcess>

#include "kstars.h"
#include "kstarsdata.h"
#include "align.h"
#include "dms.h"
#include "Options.h"

#include <QFileDialog>
#include <KMessageBox>

#include "QProgressIndicator.h"
#include "indi/driverinfo.h"
#include "indi/indicommon.h"

#include "fitsviewer/fitsviewer.h"
#include "fitsviewer/fitstab.h"
#include "fitsviewer/fitsview.h"

#ifdef HAVE_QJSON
#include "onlineastrometryparser.h"
#endif
#include "offlineastrometryparser.h"

#include <basedevice.h>

namespace Ekos
{

// 30 arcmiutes RA movement
const double Align::RAMotion = 0.5;
// Sidereal rate, degrees/s
const float Align::SIDRATE  = 0.004178;

Align::Align()
{
    setupUi(this);

    currentCCD     = NULL;
    currentTelescope = NULL;
    useGuideHead = false;
    canSync = false;
    loadSlewMode = false;
    ccd_hor_pixel =  ccd_ver_pixel =  focal_length =  aperture = -1;
    decDeviation = azDeviation = altDeviation = 0;

    parser = NULL;

    #ifdef HAVE_QJSON
    onlineParser = NULL;
    #endif
    offlineParser = NULL;

    connect(solveB, SIGNAL(clicked()), this, SLOT(capture()));
    connect(stopB, SIGNAL(clicked()), this, SLOT(stopSolving()));
    connect(measureAltB, SIGNAL(clicked()), this, SLOT(measureAltError()));
    connect(measureAzB, SIGNAL(clicked()), this, SLOT(measureAzError()));
    connect(polarR, SIGNAL(toggled(bool)), this, SLOT(checkPolarAlignment()));
    connect(raBox, SIGNAL(textChanged( const QString & ) ), this, SLOT( checkLineEdits() ) );
    connect(decBox, SIGNAL(textChanged( const QString & ) ), this, SLOT( checkLineEdits() ) );
    connect(syncBoxesB, SIGNAL(clicked()), this, SLOT(copyCoordsToBoxes()));
    connect(clearBoxesB, SIGNAL(clicked()), this, SLOT(clearCoordBoxes()));
    connect(CCDCaptureCombo, SIGNAL(activated(int)), this, SLOT(checkCCD(int)));
    connect(correctAltB, SIGNAL(clicked()), this, SLOT(correctAltError()));
    connect(correctAzB, SIGNAL(clicked()), this, SLOT(correctAzError()));
    connect(loadSlewB, SIGNAL(clicked()), this, SLOT(loadFITS()));

    kcfg_solverXBin->setValue(Options::solverXBin());
    kcfg_solverYBin->setValue(Options::solverYBin());
    kcfg_solverUpdateCoords->setChecked(Options::solverUpdateCoords());
    kcfg_solverPreview->setChecked(Options::solverPreview());

    syncBoxesB->setIcon(QIcon::fromTheme("edit-copy"));
    clearBoxesB->setIcon(QIcon::fromTheme("edit-clear"));

    raBox->setDegType(false); //RA box should be HMS-style

    appendLogText(xi18n("Idle."));

    pi = new QProgressIndicator(this);

    controlLayout->addWidget(pi, 0, 2, 1, 1);

    exposureSpin->setValue(Options::alignExposure());

    altStage = ALT_INIT;
    azStage  = AZ_INIT;

    #ifndef HAVE_QJSON
    kcfg_onlineSolver->setChecked(false);
    kcfg_onlineSolver->setEnabled(false);
    #else
    kcfg_onlineSolver->setChecked(Options::solverOnline());
    #endif

    kcfg_offlineSolver->setChecked(Options::solverOnline() == false);
    connect(kcfg_onlineSolver, SIGNAL(toggled(bool)), SLOT(updateSolverType(bool)));


    if (kcfg_onlineSolver->isChecked())
    {
        #ifdef HAVE_QJSON
        onlineParser = new Ekos::OnlineAstrometryParser();
        parser = onlineParser;
        #else
        kcfg_onlineSolver->setChecked(false);
        kcfg_onlineSolver->setEnabled(false);
        kcfg_offlineSolver->setChecked(true);
        offlineParser = new OfflineAstrometryParser();
        parser = offlineParser;
        #endif
    }
    else
    {
        offlineParser = new OfflineAstrometryParser();
        parser = offlineParser;
    }

    parser->setAlign(this);
    if (parser->init() == false)
        setEnabled(false);
    else
    {
        connect(parser, SIGNAL(solverFinished(double,double,double)), this, SLOT(solverFinished(double,double,double)));
        connect(parser, SIGNAL(solverFailed()), this, SLOT(solverFailed()));
    }

    kcfg_solverOptions->setText(Options::solverOptions());

}

Align::~Align()
{
    delete(pi);
}

bool Align::parserOK()
{
    bool rc = parser->init();

    if (rc)
    {
        connect(parser, SIGNAL(solverFinished(double,double,double)), this, SLOT(solverFinished(double,double,double)));
        connect(parser, SIGNAL(solverFailed()), this, SLOT(solverFailed()));
    }

    return rc;
}

bool Align::isVerbose()
{
    return solverVerbose->isChecked();
}

void Align::updateSolverType(bool useOnline)
{

    if (useOnline)
    {
        #ifdef HAVE_QJSON
        if (onlineParser != NULL)
        {
            parser = onlineParser;
            return;
        }

        onlineParser = new Ekos::OnlineAstrometryParser();
        parser = onlineParser;
        #endif
    }
    else
    {
        if (offlineParser != NULL)
        {
            parser = offlineParser;
            return;
        }

        offlineParser = new Ekos::OfflineAstrometryParser();
        parser = offlineParser;
    }

    parser->setAlign(this);
    if (parser->init())
    {
        connect(parser, SIGNAL(solverFinished(double,double,double)), this, SLOT(solverFinished(double,double,double)));
        connect(parser, SIGNAL(solverFailed()), this, SLOT(solverFailed()));
    }
    else
        parser->disconnect();

}

void Align::checkCCD(int ccdNum)
{
    if (ccdNum == -1)
        ccdNum = CCDCaptureCombo->currentIndex();

    if (ccdNum <= CCDs.count())
        currentCCD = CCDs.at(ccdNum);

    syncCCDInfo();

}

void Align::addCCD(ISD::GDInterface *newCCD, bool isPrimaryCCD)
{
    CCDCaptureCombo->addItem(newCCD->getDeviceName());

    CCDs.append(static_cast<ISD::CCD *>(newCCD));

    if (isPrimaryCCD)
    {
        checkCCD(CCDs.count()-1);
        CCDCaptureCombo->setCurrentIndex(CCDs.count()-1);
    }
    else
    {
        checkCCD(0);
        CCDCaptureCombo->setCurrentIndex(0);
    }
}

void Align::setTelescope(ISD::GDInterface *newTelescope)
{
    currentTelescope = static_cast<ISD::Telescope*> (newTelescope);

    connect(currentTelescope, SIGNAL(numberUpdated(INumberVectorProperty*)), this, SLOT(updateScopeCoords(INumberVectorProperty*)));

    syncTelescopeInfo();
}

void Align::syncTelescopeInfo()
{
    INumberVectorProperty * nvp = currentTelescope->getBaseDevice()->getNumber("TELESCOPE_INFO");

    if (nvp)
    {
        INumber *np = IUFindNumber(nvp, "TELESCOPE_APERTURE");

        if (np && np->value > 0)
            aperture = np->value;
        else
        {
            np = IUFindNumber(nvp, "GUIDER_APERTURE");
            if (np && np->value > 0)
                aperture = np->value;
        }

        np = IUFindNumber(nvp, "TELESCOPE_FOCAL_LENGTH");
        if (np && np->value > 0)
            focal_length = np->value;
        else
        {
            np = IUFindNumber(nvp, "GUIDER_FOCAL_LENGTH");
            if (np && np->value > 0)
                focal_length = np->value;
        }
    }

    if (focal_length == -1 || aperture == -1)
        return;

    if (ccd_hor_pixel != -1 && ccd_ver_pixel != -1 && focal_length != -1 && aperture != -1)
        calculateFOV();

    if (currentCCD && currentTelescope)
        generateArgs();

    if (syncR->isEnabled() && (canSync = currentTelescope->canSync()) == false)
    {
        syncR->setEnabled(false);
        slewR->setChecked(true);
        appendLogText(xi18n("Telescope does not support syncing."));
    }
}


void Align::syncCCDInfo()
{
    INumberVectorProperty * nvp = NULL;
    int x,y;

    if (currentCCD == NULL)
        return;

    if (useGuideHead)
        nvp = currentCCD->getBaseDevice()->getNumber("GUIDER_INFO");
    else
        nvp = currentCCD->getBaseDevice()->getNumber("CCD_INFO");

    if (nvp)
    {
        INumber *np = IUFindNumber(nvp, "CCD_PIXEL_SIZE_X");
        if (np && np->value >0)
            ccd_hor_pixel = ccd_ver_pixel = np->value;

        np = IUFindNumber(nvp, "CCD_PIXEL_SIZE_Y");
        if (np && np->value >0)
            ccd_ver_pixel = np->value;

        np = IUFindNumber(nvp, "CCD_PIXEL_SIZE_Y");
        if (np && np->value >0)
            ccd_ver_pixel = np->value;
    }    

    ISD::CCDChip *targetChip = currentCCD->getChip(useGuideHead ? ISD::CCDChip::GUIDE_CCD : ISD::CCDChip::PRIMARY_CCD);

    targetChip->getFrame(&x,&y,&ccd_width,&ccd_height);
    kcfg_solverXBin->setEnabled(targetChip->canBin());
    kcfg_solverYBin->setEnabled(targetChip->canBin());
    if (targetChip->canBin())
    {
        int binx=1,biny=1;
        targetChip->getMaxBin(&binx, &biny);
        kcfg_solverXBin->setMaximum(binx);
        kcfg_solverYBin->setMaximum(biny);
        kcfg_solverXBin->setValue(Options::solverXBin());
        kcfg_solverYBin->setValue(Options::solverYBin());
    }
    else
    {
        kcfg_solverXBin->setValue(1);
        kcfg_solverYBin->setValue(1);
    }

    if (ccd_hor_pixel == -1 || ccd_ver_pixel == -1)
        return;

    if (ccd_hor_pixel != -1 && ccd_ver_pixel != -1 && focal_length != -1 && aperture != -1)    
        calculateFOV();

    if (currentCCD && currentTelescope)
        generateArgs();

}


void Align::calculateFOV()
{
    // Calculate FOV
    fov_x = 206264.8062470963552 * ccd_width * ccd_hor_pixel / 1000.0 / focal_length;
    fov_y = 206264.8062470963552 * ccd_height * ccd_ver_pixel / 1000.0 / focal_length;

    fov_x /= 60.0;
    fov_y /= 60.0;

    FOVOut->setText(QString("%1' x %2'").arg(fov_x, 0, 'g', 3).arg(fov_y, 0, 'g', 3));

    parser->verifyIndexFiles(fov_x, fov_y);

}

void Align::generateArgs()
{
    // -O overwrite
    // -3 Expected RA
    // -4 Expected DEC
    // -5 Radius (deg)
    // -L lower scale of image in arcminutes
    // -H upper scale of image in arcmiutes
    // -u aw set scale to be in arcminutes
    // -W solution.wcs name of solution file
    // apog1.jpg name of target file to analyze
    //solve-field -O -3 06:40:51 -4 +09:49:53 -5 1 -L 40 -H 100 -u aw -W solution.wcs apod1.jpg

    double ra=0,dec=0, fov_lower, fov_upper;
    QString ra_dms, dec_dms;
    QString fov_low,fov_high;
    QStringList solver_args;

    // let's stretch the boundaries by 5%
    fov_lower = ((fov_x < fov_y) ? (fov_x *0.95) : (fov_y *0.95));
    fov_upper = ((fov_x > fov_y) ? (fov_x * 1.05) : (fov_y * 1.05));

    currentTelescope->getEqCoords(&ra, &dec);

    fov_low  = QString("%1").arg(fov_lower);
    fov_high = QString("%1").arg(fov_upper);

    getFormattedCoords(ra, dec, ra_dms, dec_dms);

    if (kcfg_solverOptions->text().isEmpty())
    {
        solver_args << "--no-verify" << "--no-plots" << "--no-fits2fits" << "--resort"
                    << "--downsample" << "2" << "-O" << "-L" << fov_low << "-H" << fov_high << "-u" << "aw";
    }
    else
    {
        solver_args = kcfg_solverOptions->text().split(" ");
        int fov_low_index = solver_args.indexOf("-L");
        if (fov_low_index != -1)
            solver_args.replace(fov_low_index+1, fov_low);
        int fov_high_index = solver_args.indexOf("-H");
        if (fov_high_index != -1)
            solver_args.replace(fov_high_index+1, fov_high);
    }

    if (raBox->isEmpty() == false && decBox->isEmpty() == false)
    {
        bool raOk(false), decOk(false), radiusOk(false);
        dms ra( raBox->createDms( false, &raOk ) ); //false means expressed in hours
        dms dec( decBox->createDms( true, &decOk ) );
        int radius = 30;
        QString message;

        if ( raOk && decOk )
        {
            //make sure values are in valid range
            if ( ra.Hours() < 0.0 || ra.Hours() > 24.0 )
                message = xi18n( "The Right Ascension value must be between 0.0 and 24.0." );
            if ( dec.Degrees() < -90.0 || dec.Degrees() > 90.0 )
                message += '\n' + xi18n( "The Declination value must be between -90.0 and 90.0." );
            if ( ! message.isEmpty() )
            {
                KMessageBox::sorry( 0, message, xi18n( "Invalid Coordinate Data" ) );
                return;
            }
        }

        if (radiusBox->text().isEmpty() == false)
            radius = radiusBox->text().toInt(&radiusOk);

        if (radiusOk == false)
        {
            KMessageBox::sorry( 0, message, xi18n( "Invalid radius value" ) );
            return;
        }

        int ra_index = solver_args.indexOf("-3");
        if (ra_index == -1)
            solver_args << "-3" << QString().setNum(ra.Degrees());
        else
            solver_args.replace(ra_index+1, QString().setNum(ra.Degrees()));

        int de_index = solver_args.indexOf("-4");
        if (de_index == -1)
            solver_args << "-4" << QString().setNum(dec.Degrees());
        else
            solver_args.replace(de_index+1, QString().setNum(dec.Degrees()));

        int rad_index = solver_args.indexOf("-5");
        if (rad_index == -1)
            solver_args << "-5" << QString().setNum(radius);
        else
            solver_args.replace(rad_index+1, QString().setNum(radius));

     }

    kcfg_solverOptions->setText(solver_args.join(" "));
}

void Align::checkLineEdits()
{
   bool raOk(false), decOk(false);
   raBox->createDms( false, &raOk );
   decBox->createDms( true, &decOk );
   if ( raOk && decOk )
            generateArgs();
}

void Align::copyCoordsToBoxes()
{
    raBox->setText(ScopeRAOut->text());
    decBox->setText(ScopeDecOut->text());

    checkLineEdits();
}

void Align::clearCoordBoxes()
{
    raBox->clear();
    decBox->clear();

    generateArgs();
}

bool Align::capture()
{
    if (currentCCD == NULL)
        return false;

    if (parser->init() == false)
        return false;

    if (focal_length == -1 || aperture == -1)
    {
        KMessageBox::error(0, xi18n("Telescope aperture and focal length are missing. Please check your driver settings and try again."));
        return false;
    }

    if (ccd_hor_pixel == -1 || ccd_ver_pixel == -1)
    {
        KMessageBox::error(0, xi18n("CCD pixel size is missing. Please check your driver settings and try again."));
        return false;
    }

    double seqExpose = exposureSpin->value();

    ISD::CCDChip *targetChip = currentCCD->getChip(useGuideHead ? ISD::CCDChip::GUIDE_CCD : ISD::CCDChip::PRIMARY_CCD);

    CCDFrameType ccdFrame = FRAME_LIGHT;

    if (currentCCD->isConnected() == false)
    {
        appendLogText(xi18n("Error: Lost connection to CCD."));
        return false;
    }

   connect(currentCCD, SIGNAL(BLOBUpdated(IBLOB*)), this, SLOT(newFITS(IBLOB*)));

   targetChip->setCaptureMode( kcfg_solverPreview->isChecked() ? FITS_NORMAL : FITS_WCSM);
   if (kcfg_solverPreview->isChecked())
       targetChip->setCaptureFilter(FITS_AUTO_STRETCH);
   targetChip->setBinning(kcfg_solverXBin->value(), kcfg_solverYBin->value());
   targetChip->setFrameType(ccdFrame);

   targetChip->capture(seqExpose);

   Options::setAlignExposure(seqExpose);

   solveB->setEnabled(false);
   stopB->setEnabled(true);
   pi->startAnimation();

   appendLogText(xi18n("Capturing image..."));

   return true;
}

void Align::newFITS(IBLOB *bp)
{
    // Ignore guide head if there is any.
    if (!strcmp(bp->name, "CCD2"))
        return;

    currentCCD->disconnect(this);

    appendLogText(xi18n("Image received."));

    startSovling(QString(bp->label));
}

void Align::startSovling(const QString &filename, bool isGenerated)
{
    QStringList solverArgs;
    double ra,dec;

    Options::setSolverXBin(kcfg_solverXBin->value());
    Options::setSolverYBin(kcfg_solverYBin->value());
    Options::setSolverUpdateCoords(kcfg_solverUpdateCoords->isChecked());
    Options::setSolverOnline(kcfg_onlineSolver->isChecked());
    Options::setSolverPreview(kcfg_solverPreview->isChecked());
    Options::setSolverOptions(kcfg_solverOptions->text());

    currentTelescope->getEqCoords(&ra, &dec);

    targetCoord.setRA(ra);
    targetCoord.setDec(dec);

    solverTimer.start();

    solverArgs = kcfg_solverOptions->text().split(" ");

    parser->startSovler(filename, solverArgs, isGenerated);

}

void Align::solverFinished(double orientation, double ra, double dec)
{
    pi->stopAnimation();
    stopB->setEnabled(false);
    solveB->setEnabled(true);

     alignCoord.setRA0(ra/15.0);
     alignCoord.setDec0(dec);
     RotOut->setText(QString("%1").arg(orientation, 0, 'g', 5));

     // Convert to JNow
     alignCoord.apparentCoord((long double) J2000, KStars::Instance()->data()->ut().djd());

     QString ra_dms, dec_dms;
     getFormattedCoords(alignCoord.ra().Hours(), alignCoord.dec().Degrees(), ra_dms, dec_dms);

     SolverRAOut->setText(ra_dms);
     SolverDecOut->setText(dec_dms);

     executeMode();

}

void Align::solverFailed()
{
    pi->stopAnimation();
    stopB->setEnabled(false);
    solveB->setEnabled(true);

    azStage  = AZ_INIT;
    altStage = ALT_INIT;


}

void Align::stopSolving()
{
    parser->stopSolver();
    pi->stopAnimation();
    stopB->setEnabled(false);
    solveB->setEnabled(true);

    azStage  = AZ_INIT;
    altStage = ALT_INIT;

    loadSlewMode = false;

    ISD::CCDChip *targetChip = currentCCD->getChip(useGuideHead ? ISD::CCDChip::GUIDE_CCD : ISD::CCDChip::PRIMARY_CCD);

    // If capture is still in progress, let's stop that.
    if (targetChip->isCapturing())
    {
        targetChip->abortExposure();
        appendLogText(xi18n("Capture aborted."));
    }
    else
    {
        int elapsed = (int) round(solverTimer.elapsed()/1000.0);
        appendLogText(xi18np("Solver aborted after %1 second.", "Solver aborted after %1 seconds", elapsed));
    }
}

void Align::appendLogText(const QString &text)
{
    logText.insert(0, xi18nc("log entry; %1 is the date, %2 is the text", "%1 %2", QDateTime::currentDateTime().toString("yyyy-MM-ddThh:mm:ss"), text));

    emit newLog();
}

void Align::clearLog()
{
    logText.clear();
    emit newLog();
}

void Align::updateScopeCoords(INumberVectorProperty *coord)
{
    QString ra_dms, dec_dms;
    static bool slew_dirty=false;

    if (!strcmp(coord->name, "EQUATORIAL_EOD_COORD"))
    {        
        getFormattedCoords(coord->np[0].value, coord->np[1].value, ra_dms, dec_dms);

        telescopeCoord.setRA(coord->np[0].value);
        telescopeCoord.setDec(coord->np[1].value);

        ScopeRAOut->setText(ra_dms);
        ScopeDecOut->setText(dec_dms);

        if (kcfg_solverUpdateCoords->isChecked())
        {
            if (currentTelescope->isSlewing() && slew_dirty == false)
                slew_dirty = true;
            else if (currentTelescope->isSlewing() == false && slew_dirty)
            {
                slew_dirty = false;
                copyCoordsToBoxes();

                if (loadSlewMode)
                {
                    loadSlewMode = false;
                    capture();
                    return;
                }
            }
        }

        switch (azStage)
        {
             case AZ_SYNCING:
            if (currentTelescope->isSlewing())
                azStage=AZ_SLEWING;
                break;

            case AZ_SLEWING:
            if (currentTelescope->isSlewing() == false)
            {
                azStage = AZ_SECOND_TARGET;
                measureAzError();
            }
            break;

        case AZ_CORRECTING:
         if (currentTelescope->isSlewing() == false)
         {
             if(decDeviation > 0){
                 appendLogText(xi18n("Slew complete. Please adjust your mount's' azimuth knob eastward until the target is in the center of the view."));
             }
             else{
                 appendLogText(xi18n("Slew complete. Please adjust your mount's' azimuth knob westward until the target is in the center of the view."));
             }
             azStage = AZ_INIT;
         }
         break;

           default:
            break;
        }

        switch (altStage)
        {
           case ALT_SYNCING:
            if (currentTelescope->isSlewing())
                altStage = ALT_SLEWING;
                break;

           case ALT_SLEWING:
            if (currentTelescope->isSlewing() == false)
            {
                altStage = ALT_SECOND_TARGET;
                measureAltError();
            }
            break;

           case ALT_CORRECTING:
            if (currentTelescope->isSlewing() == false)
            {
                if(decDeviation > 0){
                    appendLogText(xi18n("Slew complete. Please lower the altitude knob on your mount until the target is in the center of the view."));
                }
                else{
                    appendLogText(xi18n("Slew complete. Please raise the altitude knob on your mount until the target is in the center of the view."));
                }
                altStage = ALT_INIT;
            }
            break;


           default:
            break;
        }
    }

    if (!strcmp(coord->name, "TELESCOPE_INFO"))
        syncTelescopeInfo();

}

void Align::executeMode()
{
    if (gotoR->isChecked())
        executeGOTO();
    else
        executePolarAlign();
}


void Align::executeGOTO()
{
    if (loadSlewMode)
    {
        targetCoord = alignCoord;
        SlewToTarget();
    }
    else if (syncR->isChecked())
        Sync();
    else if (slewR->isChecked())
        SlewToTarget();
}

void Align::Sync()
{
    if (currentTelescope->Sync(&alignCoord))
        appendLogText(xi18n("Syncing successful."));
    else
        appendLogText(xi18n("Syncing failed."));

}

void Align::SlewToTarget()
{
    if (canSync && loadSlewMode == false)
        Sync();

    currentTelescope->Slew(&targetCoord);

    appendLogText(xi18n("Slewing to target."));
}

void Align::checkPolarAlignment()
{
    if (polarR->isChecked())
    {
        measureAltB->setEnabled(true);
        measureAzB->setEnabled(true);
        gotoBox->setEnabled(false);
    }
    else
    {
        measureAltB->setEnabled(false);
        measureAzB->setEnabled(false);
        gotoBox->setEnabled(true);
    }
}

void Align::executePolarAlign()
{
    appendLogText(xi18n("Processing solution for polar alignment..."));

    switch (azStage)
    {
        case AZ_FIRST_TARGET:
        case AZ_FINISHED:
            measureAzError();
            break;

        default:
            break;
    }

    switch (altStage)
    {
        case ALT_FIRST_TARGET:
        case ALT_FINISHED:
            measureAltError();
            break;

        default:
            break;
    }
}


void Align::measureAzError()
{
    static double initRA=0, initDEC=0, finalRA=0, finalDEC=0;
    int hemisphere = KStarsData::Instance()->geo()->lat()->Degrees() > 0 ? 0 : 1;

    switch (azStage)
    {
        case AZ_INIT:

        // Display message box confirming user point scope near meridian and south

<<<<<<< HEAD
        if (KMessageBox::warningContinueCancel( 0, hemisphereCombo->currentIndex() == 0
                                                   ? xi18n("Point the telescope at the southern meridian. Press continue when ready.")
                                                   : xi18n("Point the telescope at the northern meridian. Press continue when ready.")
                                                , xi18n("Polar Alignment Measurement"), KStandardGuiItem::cont(), KStandardGuiItem::cancel(),
=======
        if (KMessageBox::warningContinueCancel( 0, hemisphere == 0
                                                   ? i18n("Point the telescope at the southern meridian. Press continue when ready.")
                                                   : i18n("Point the telescope at the northern meridian. Press continue when ready.")
                                                , i18n("Polar Alignment Measurement"), KStandardGuiItem::cont(), KStandardGuiItem::cancel(),
>>>>>>> 63554b4a
                                                "ekos_measure_az_error")!=KMessageBox::Continue)
            return;

        appendLogText(xi18n("Solving first frame near the meridian."));
        azStage = AZ_FIRST_TARGET;
        polarR->setChecked(true);
        solveB->click();
        break;

      case AZ_FIRST_TARGET:
        // start solving there, find RA/DEC
        initRA   = alignCoord.ra().Degrees();
        initDEC  = alignCoord.dec().Degrees();

        // Now move 30 arcminutes in RA
        if (canSync)
        {
            azStage = AZ_SYNCING;
            currentTelescope->Sync(initRA/15.0, initDEC);
            currentTelescope->Slew((initRA - RAMotion)/15.0, initDEC);
        }
        // If telescope doesn't sync, we slew relative to its current coordinates
        else
        {
            azStage = AZ_SLEWING;
            currentTelescope->Slew(telescopeCoord.ra().Hours() - RAMotion/15.0, telescopeCoord.dec().Degrees());
        }

        appendLogText(xi18n("Slewing 30 arcminutes in RA..."));
        break;

      case AZ_SECOND_TARGET:
        // We reached second target now
        // Let now solver for RA/DEC
        appendLogText(xi18n("Solving second frame near the meridian."));
        azStage = AZ_FINISHED;
        polarR->setChecked(true);
        solveB->click();
        break;


      case AZ_FINISHED:
        // Measure deviation in DEC
        // Call function to report error
        // set stage to AZ_FIRST_TARGET again
        appendLogText(xi18n("Calculating azimuth alignment error..."));
        finalRA   = alignCoord.ra().Degrees();
        finalDEC  = alignCoord.dec().Degrees();

        // Slew back to original position
        if (canSync)
            currentTelescope->Slew(initRA/15.0, initDEC);
        else
        {
            currentTelescope->Slew(telescopeCoord.ra().Hours() + RAMotion/15.0, telescopeCoord.dec().Degrees());
        }

        appendLogText(xi18n("Slewing back to original position..."));

        calculatePolarError(initRA, initDEC, finalRA, finalDEC);

        azStage = AZ_INIT;
        break;

    default:
        break;

    }

}

void Align::measureAltError()
{
    static double initRA=0, initDEC=0, finalRA=0, finalDEC=0;

    switch (altStage)
    {
        case ALT_INIT:

        // Display message box confirming user point scope near meridian and south

        if (KMessageBox::warningContinueCancel( 0, altDirCombo->currentIndex() == 0
                                                   ? xi18n("Point the telescope to the east with a minimum altitude of 20 degrees. Press continue when ready.")
                                                   : xi18n("Point the telescope to the west with a minimum altitude of 20 degrees. Press continue when ready.")
                                                , xi18n("Polar Alignment Measurement"), KStandardGuiItem::cont(), KStandardGuiItem::cancel(),
                                                "ekos_measure_alt_error")!=KMessageBox::Continue)
            return;

        appendLogText(xi18n("Solving first frame."));
        altStage = ALT_FIRST_TARGET;
        polarR->setChecked(true);
        solveB->click();
        break;

      case ALT_FIRST_TARGET:
        // start solving there, find RA/DEC
        initRA   = alignCoord.ra().Degrees();
        initDEC  = alignCoord.dec().Degrees();

        // Now move 30 arcminutes in RA
        if (canSync)
        {
            altStage = ALT_SYNCING;
            currentTelescope->Sync(initRA/15.0, initDEC);
            currentTelescope->Slew((initRA - RAMotion)/15.0, initDEC);

        }
        // If telescope doesn't sync, we slew relative to its current coordinates
        else
        {
            altStage = ALT_SLEWING;
            currentTelescope->Slew(telescopeCoord.ra().Hours() - RAMotion/15.0, telescopeCoord.dec().Degrees());
        }


        appendLogText(xi18n("Slewing 30 arcminutes in RA..."));
        break;

      case ALT_SECOND_TARGET:
        // We reached second target now
        // Let now solver for RA/DEC
        appendLogText(xi18n("Solving second frame."));
        altStage = ALT_FINISHED;
        polarR->setChecked(true);
        solveB->click();
        break;


      case ALT_FINISHED:
        // Measure deviation in DEC
        // Call function to report error
        appendLogText(xi18n("Calculating altitude alignment error..."));
        finalRA   = alignCoord.ra().Degrees();
        finalDEC  = alignCoord.dec().Degrees();

        // Slew back to original position
        if (canSync)
            currentTelescope->Slew(initRA/15.0, initDEC);
        // If telescope doesn't sync, we slew relative to its current coordinates
        else
        {
            currentTelescope->Slew(telescopeCoord.ra().Hours() + RAMotion/15.0, telescopeCoord.dec().Degrees());
        }

        appendLogText(xi18n("Slewing back to original position..."));

        calculatePolarError(initRA, initDEC, finalRA, finalDEC);

        altStage = ALT_INIT;
        break;

    default:
        break;

    }

}

void Align::calculatePolarError(double initRA, double initDEC, double finalRA, double finalDEC)
{
    double raMotion = finalRA - initRA;
    decDeviation = finalDEC - initDEC;

    int hemisphere = KStarsData::Instance()->geo()->lat()->Degrees() > 0 ? 0 : 1;

    // How much time passed siderrally form initRA to finalRA?
    double RATime = fabs(raMotion / SIDRATE) / 60.0;

    qDebug() << "initRA " << initRA << " initDEC " << initDEC << " finalRA " << finalRA << " finalDEC " << finalDEC << endl;
    qDebug() << "decDeviation " << decDeviation*3600 << " arcsec " << " RATime " << RATime << endl;

    // Equation by Frank Berret (Measuring Polar Axis Alignment Error, page 4)
    // In degrees
    double deviation = (3.81 * (decDeviation * 3600) ) / ( RATime * cos(initDEC * dms::DegToRad)) / 60.0;
    dms devDMS(fabs(deviation));

    KLocalizedString deviationDirection;

    switch (hemisphere)
    {
        // Northern hemisphere
        case 0:
        if (azStage == AZ_FINISHED)
        {
            if (decDeviation > 0)
                deviationDirection = kxi18n("%1 too far west");
            else
                deviationDirection = kxi18n("%1 too far east");
        }
        else if (altStage == ALT_FINISHED)
        {
            switch (altDirCombo->currentIndex())
            {
                // East
                case 0:
                if (decDeviation > 0)
                    deviationDirection = kxi18n("%1 too far high");
                else
                    deviationDirection = kxi18n("%1 too far low");

                break;

                // West
                case 1:
                if (decDeviation > 0)
                    deviationDirection = kxi18n("%1 too far low");
                else
                    deviationDirection = kxi18n("%1 too far high");
                break;

                default:
                break;
            }
        }
        break;

        // Southern hemisphere
        case 1:
        if (azStage == AZ_FINISHED)
        {
            if (decDeviation > 0)
                deviationDirection = kxi18n("%1 too far east");
            else
                deviationDirection = kxi18n("%1 too far west");
        }
        else if (altStage == ALT_FINISHED)
        {
            switch (altDirCombo->currentIndex())
            {
                // East
                case 0:
                if (decDeviation > 0)
                    deviationDirection = kxi18n("%1 too far low");
                else
                    deviationDirection = kxi18n("%1 too far high");
                break;

                // West
                case 1:
                if (decDeviation > 0)
                    deviationDirection = kxi18n("%1 too far high");
                else
                    deviationDirection = kxi18n("%1 too far low");
                break;

                default:
                break;
            }
        }
        break;

       default:
        break;

    }

    if (azStage == AZ_FINISHED)
    {
        azError->setText(deviationDirection.subs(QString("%1").arg(devDMS.toDMSString())).toString());
        //azError->setText(deviationDirection.subs(QString("%1")azDMS.toDMSString());
        azDeviation = deviation * (decDeviation > 0 ? 1 : -1);
        correctAzB->setEnabled(true);
    }
    if (altStage == ALT_FINISHED)
    {
        //altError->setText(deviationDirection.subs(QString("%1").arg(fabs(deviation), 0, 'g', 3)).toString());
        altError->setText(deviationDirection.subs(QString("%1").arg(devDMS.toDMSString())).toString());
        altDeviation = deviation * (decDeviation > 0 ? 1 : -1);
        correctAltB->setEnabled(true);
    }
}

void Align::correctAltError()
{
    double newRA, newDEC, currentAlt, currentAz;

    SkyPoint currentCoord (telescopeCoord);
    dms      targetLat;

    targetLat.setD(KStars::Instance()->data()->geo()->lat()->Degrees() + altDeviation);

    currentCoord.EquatorialToHorizontal(KStars::Instance()->data()->lst(), &targetLat );

    currentAlt = currentCoord.alt().Degrees();
    currentAz  = currentCoord.az().Degrees();

    currentCoord.setAlt(currentAlt);
    currentCoord.setAz(currentAz);

    currentCoord.HorizontalToEquatorial(KStars::Instance()->data()->lst(), KStars::Instance()->data()->geo()->lat());

    newRA  = currentCoord.ra().Hours();
    newDEC = currentCoord.dec().Degrees();

    altStage = ALT_CORRECTING;

    currentTelescope->Slew(newRA, newDEC);

    appendLogText(xi18n("Slewing to calibration position, please wait until telescope is finished slewing."));

}

void Align::correctAzError()
{
    double newRA, newDEC, currentAlt, currentAz;

    SkyPoint currentCoord (telescopeCoord);

    currentCoord.EquatorialToHorizontal(KStars::Instance()->data()->lst(), KStars::Instance()->data()->geo()->lat());

    currentAlt = currentCoord.alt().Degrees();
    currentAz  = currentCoord.az().Degrees() + azDeviation;

    currentCoord.setAlt(currentAlt);
    currentCoord.setAz(currentAz);

    currentCoord.HorizontalToEquatorial(KStars::Instance()->data()->lst(), KStars::Instance()->data()->geo()->lat());

    newRA  = currentCoord.ra().Hours();
    newDEC = currentCoord.dec().Degrees();

    azStage = AZ_CORRECTING;

    currentTelescope->Slew(newRA, newDEC);

    appendLogText(xi18n("Slewing to calibration position, please wait until telescope is finished slewing."));

}

void Align::getFormattedCoords(double ra, double dec, QString &ra_str, QString &dec_str)
{
    dms ra_s,dec_s;
    ra_s.setH(ra);
    dec_s.setD(dec);

    ra_str = QString("%1:%2:%3").arg(ra_s.hour(), 2, 10, QChar('0')).arg(ra_s.minute(), 2, 10, QChar('0')).arg(ra_s.second(), 2, 10, QChar('0'));
    if (dec_s.Degrees() < 0)
        dec_str = QString("-%1:%2:%3").arg(abs(dec_s.degree()), 2, 10, QChar('0')).arg(abs(dec_s.arcmin()), 2, 10, QChar('0')).arg(dec_s.arcsec(), 2, 10, QChar('0'));
    else
        dec_str = QString("%1:%2:%3").arg(dec_s.degree(), 2, 10, QChar('0')).arg(dec_s.arcmin(), 2, 10, QChar('0')).arg(dec_s.arcsec(), 2, 10, QChar('0'));
}

void Align::loadFITS()
{
    QUrl fileURL = QFileDialog::getOpenFileUrl(0, xi18n("Load Image"), QUrl(), "*.fits *.fit *.jpg *.jpeg");
    if (fileURL.isEmpty())
        return;

    loadSlewMode = true;

    slewR->setChecked(true);

    solveB->setEnabled(false);
    stopB->setEnabled(true);
    pi->startAnimation();

    startSovling(fileURL.path(), false);
}

}

<|MERGE_RESOLUTION|>--- conflicted
+++ resolved
@@ -850,17 +850,10 @@
 
         // Display message box confirming user point scope near meridian and south
 
-<<<<<<< HEAD
-        if (KMessageBox::warningContinueCancel( 0, hemisphereCombo->currentIndex() == 0
+        if (KMessageBox::warningContinueCancel( 0, hemisphere == 0
                                                    ? xi18n("Point the telescope at the southern meridian. Press continue when ready.")
                                                    : xi18n("Point the telescope at the northern meridian. Press continue when ready.")
                                                 , xi18n("Polar Alignment Measurement"), KStandardGuiItem::cont(), KStandardGuiItem::cancel(),
-=======
-        if (KMessageBox::warningContinueCancel( 0, hemisphere == 0
-                                                   ? i18n("Point the telescope at the southern meridian. Press continue when ready.")
-                                                   : i18n("Point the telescope at the northern meridian. Press continue when ready.")
-                                                , i18n("Polar Alignment Measurement"), KStandardGuiItem::cont(), KStandardGuiItem::cancel(),
->>>>>>> 63554b4a
                                                 "ekos_measure_az_error")!=KMessageBox::Continue)
             return;
 
