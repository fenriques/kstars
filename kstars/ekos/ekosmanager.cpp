/*  Ekos
    Copyright (C) 2012 Jasem Mutlaq <mutlaqja@ikarustech.com>

    This application is free software; you can redistribute it and/or
    modify it under the terms of the GNU General Public
    License as published by the Free Software Foundation; either
    version 2 of the License, or (at your option) any later version.
 */

#include "ekosmanager.h"

#include <basedevice.h>

#include "Options.h"
#include "kstars.h"

#include <KMessageBox>
#include <QComboBox>

#include <config-kstars.h>

#include "indi/clientmanager.h"
#include "indi/indielement.h"
#include "indi/indiproperty.h"
#include "indi/driverinfo.h"
#include "indi/drivermanager.h"
#include "indi/indilistener.h"
#include "indi/guimanager.h"

#define MAX_REMOTE_INDI_TIMEOUT 15000

EkosManager::EkosManager()
        : QDialog()
{
    setupUi(this);

    nDevices=0;
    //useGuiderFromCCD=false;
    //useFilterFromCCD=false;
    useGuideHead    =false;
    useST4          =false;
    ccdStarted      =false;

    scope   =  NULL;
    ccd     =  NULL;
    guider  =  NULL;
    focuser =  NULL;
    filter  =  NULL;
    aux     =  NULL;
    ao      =  NULL;

    scope_di   = NULL;
    ccd_di     = NULL;
    guider_di  = NULL;
    focuser_di = NULL;
    filter_di  = NULL;
    aux_di     = NULL;
    ao_di      = NULL;
    remote_indi= NULL;

    captureProcess = NULL;
    focusProcess   = NULL;
    guideProcess   = NULL;
    alignProcess   = NULL;

    kcfg_localMode->setChecked(Options::localMode());
    kcfg_remoteMode->setChecked(Options::remoteMode());

    connect(toolsWidget, SIGNAL(currentChanged(int)), this, SLOT(processTabChange()));

    toolsWidget->setTabEnabled(1, false);

    connect(processINDIB, SIGNAL(clicked()), this, SLOT(processINDI()));

    connect(connectB, SIGNAL(clicked()), this, SLOT(connectDevices()));

    connect(disconnectB, SIGNAL(clicked()), this, SLOT(disconnectDevices()));

    connect(controlPanelB, SIGNAL(clicked()), GUIManager::Instance(), SLOT(show()));

    connect(optionsB, SIGNAL(clicked()), KStars::Instance(), SLOT(slotViewOps()));

    connect(clearB, SIGNAL(clicked()), this, SLOT(clearLog()));

    connect(kcfg_localMode, SIGNAL(toggled(bool)), this, SLOT(processINDIModeChange()));

    localMode = Options::localMode();

    if (localMode)
        initLocalDrivers();
    else
        initRemoteDrivers();

}

EkosManager::~EkosManager()
{
    delete captureProcess;
    delete focusProcess;
    delete guideProcess;
}

void EkosManager::processINDIModeChange()
{
    Options::setLocalMode(kcfg_localMode->isChecked());
    Options::setRemoteMode(kcfg_remoteMode->isChecked());

    bool newLocalMode = kcfg_localMode->isChecked();

    if (newLocalMode == localMode)
        return;

    if (managedDevices.count() > 0 || remote_indi != NULL)
    {
        KMessageBox::error(0, i18n("Cannot switch modes while INDI services are running."), i18n("Ekos Mode"));
        kcfg_localMode->setChecked(!newLocalMode);
        kcfg_remoteMode->setChecked(newLocalMode);
        return;
    }

    localMode = newLocalMode;

    reset();

    if (localMode)
        initLocalDrivers();
    else
        initRemoteDrivers();


}

void EkosManager::initLocalDrivers()
{

    telescopeCombo->clear();
    ccdCombo->clear();
    guiderCombo->clear();
    AOCombo->clear();
    focuserCombo->clear();
    filterCombo->clear();
    auxCombo->clear();

    telescopeCombo->addItem("--");
    ccdCombo->addItem("--");
    guiderCombo->addItem("--");
    AOCombo->addItem("--");
    focuserCombo->addItem("--");
    filterCombo->addItem("--");
    auxCombo->addItem("--");

    foreach(DriverInfo *dv, DriverManager::Instance()->getDrivers())
    {
        switch (dv->getType())
        {
        case KSTARS_TELESCOPE:
             telescopeCombo->addItem(dv->getTreeLabel());
             break;

        case KSTARS_CCD:
            ccdCombo->addItem(dv->getTreeLabel());
            guiderCombo->addItem(dv->getTreeLabel());
            break;

        case KSTARS_ADAPTIVE_OPTICS:
            AOCombo->addItem(dv->getTreeLabel());
            break;

        case KSTARS_FOCUSER:
            focuserCombo->addItem(dv->getTreeLabel());
            break;

        case KSTARS_FILTER:
            filterCombo->addItem(dv->getTreeLabel());
            break;

        case KSTARS_AUXILIARY:
            auxCombo->addItem(dv->getTreeLabel());
            break;

        default:
            continue;
            break;

        }

        driversList[dv->getTreeLabel()] = dv;
    }

    loadDefaultDrivers();


}

void EkosManager::initRemoteDrivers()
{

    telescopeCombo->clear();
    ccdCombo->clear();
    guiderCombo->clear();
    AOCombo->clear();
    focuserCombo->clear();
    filterCombo->clear();
    auxCombo->clear();

    if (Options::remoteScopeName().isEmpty() == false)
        telescopeCombo->addItem(Options::remoteScopeName());
    else
        telescopeCombo->addItem("--");


    if (Options::remoteCCDName().isEmpty() == false)
        ccdCombo->addItem(Options::remoteCCDName());
    else
        ccdCombo->addItem("--");

    if (Options::remoteGuiderName().isEmpty() == false)
        guiderCombo->addItem(Options::remoteGuiderName());
    else
        guiderCombo->addItem("--");

    if (Options::remoteAOName().isEmpty() == false)
        AOCombo->addItem(Options::remoteAOName());
    else
        AOCombo->addItem("--");

    if (Options::remoteFocuserName().isEmpty() == false)
        focuserCombo->addItem(Options::remoteFocuserName());
    else
        focuserCombo->addItem("--");

    if (Options::remoteFilterName().isEmpty() == false)
        filterCombo->addItem(Options::remoteFilterName());
    else
        filterCombo->addItem("--");

    if (Options::remoteAuxName().isEmpty() == false)
        auxCombo->addItem(Options::remoteAuxName());
    else
        auxCombo->addItem("--");

}

void EkosManager::reset()
{
    nDevices=0;
    //useGuiderFromCCD=false;
    //useFilterFromCCD=false;
    useGuideHead    =false;
    guideStarted    =false;
    useST4          =false;
    ccdStarted      =false;

    removeTabs();

    scope   =  NULL;
    ccd     =  NULL;
    guider  =  NULL;
    focuser =  NULL;
    filter  =  NULL;
    aux     =  NULL;
    ao      =  NULL;

    scope_di   = NULL;
    ccd_di     = NULL;
    guider_di  = NULL;
    focuser_di = NULL;
    filter_di  = NULL;
    aux_di     = NULL;
    ao_di      = NULL;

    captureProcess = NULL;
    focusProcess   = NULL;
    guideProcess   = NULL;
    alignProcess   = NULL;

    connectB->setEnabled(false);
    disconnectB->setEnabled(false);
    controlPanelB->setEnabled(false);
    processINDIB->setEnabled(true);

    processINDIB->setText(xi18n("Start INDI"));
}

void EkosManager::loadDefaultDrivers()
{
    QString TelescopeDriver = Options::telescopeDriver();
    QString CCDDriver = Options::cCDDriver();
    QString GuiderDriver = Options::guiderDriver();
    QString AODriver = Options::aODriver();
    QString FocuserDriver = Options::focuserDriver();
    QString FilterDriver = Options::filterDriver();
    QString AuxDriver = Options::auxDriver();

    if (TelescopeDriver.isEmpty() == false && TelescopeDriver != "--")
    {
        for (int i=0; i < telescopeCombo->count(); i++)
            if (telescopeCombo->itemText(i) == TelescopeDriver)
            {
                telescopeCombo->setCurrentIndex(i);
                break;
            }
    }

    if (CCDDriver.isEmpty() == false && CCDDriver != "--")
    {
        for (int i=0; i < ccdCombo->count(); i++)
            if (ccdCombo->itemText(i) == CCDDriver)
            {
                ccdCombo->setCurrentIndex(i);
                break;
            }
    }

    if (GuiderDriver.isEmpty() == false && GuiderDriver != "--")
    {
        for (int i=0; i < guiderCombo->count(); i++)
            if (guiderCombo->itemText(i) == GuiderDriver)
            {
                guiderCombo->setCurrentIndex(i);
                break;
            }
    }

    if (AODriver.isEmpty() == false && AODriver != "--")
    {
        for (int i=0; i < AOCombo->count(); i++)
            if (AOCombo->itemText(i) == AODriver)
            {
                AOCombo->setCurrentIndex(i);
                break;
            }
    }

    if (FilterDriver.isEmpty() == false && FilterDriver != "--")
    {
        for (int i=0; i < filterCombo->count(); i++)
            if (filterCombo->itemText(i) == FilterDriver)
            {
                filterCombo->setCurrentIndex(i);
                break;
            }
    }

    if (FocuserDriver.isEmpty() == false && FocuserDriver != "--")
    {
        for (int i=0; i < focuserCombo->count(); i++)
            if (focuserCombo->itemText(i) == FocuserDriver)
            {
                focuserCombo->setCurrentIndex(i);
                break;
            }
    }


    if (AuxDriver.isEmpty() == false && AuxDriver != "--")
    {
        for (int i=0; i < auxCombo->count(); i++)
            if (auxCombo->itemText(i) == AuxDriver)
            {
                auxCombo->setCurrentIndex(i);
                break;
            }
    }

}

void EkosManager::saveDefaultDrivers()
{

     Options::setTelescopeDriver(telescopeCombo->currentText());

    Options::setCCDDriver(ccdCombo->currentText());

    Options::setGuiderDriver(guiderCombo->currentText());

    Options::setFilterDriver(filterCombo->currentText());

   Options::setFocuserDriver(focuserCombo->currentText());

   Options::setAuxDriver(auxCombo->currentText());

   Options::setAODriver(AOCombo->currentText());

}

void EkosManager::processINDI()
{
    if (managedDevices.count() > 0 || remote_indi != NULL)
    {
        cleanDevices();
        return;
    }

    managedDevices.clear();
    reset();


    if (localMode)
    {
        scope_di   = driversList.value(telescopeCombo->currentText());
        ccd_di     = driversList.value(ccdCombo->currentText());
        guider_di  = driversList.value(guiderCombo->currentText());
        ao_di      = driversList.value(AOCombo->currentText());
        filter_di  = driversList.value(filterCombo->currentText());
        focuser_di = driversList.value(focuserCombo->currentText());
        aux_di     = driversList.value(auxCombo->currentText());

        if (guider_di)
        {
            if (guider_di == ccd_di)
            {
                QVariantMap vMap;
                vMap.insert("DELETE", 1);
                guider_di = new DriverInfo(ccd_di);
                guider_di->setUniqueLabel(guider_di->getTreeLabel() + " Guide");
                guider_di->setAuxInfo(vMap);
               // useGuiderFromCCD = true;
               // guider_di = NULL;
            }
        }

        /*if (filter_di)
        {
            if (filter_di == ccd_di)
            {
                useFilterFromCCD = true;
                filter_di = NULL;
            }
        }*/

        if (scope_di != NULL)
            managedDevices.append(scope_di);
        if (ccd_di != NULL)
            managedDevices.append(ccd_di);
        if (guider_di != NULL)
            managedDevices.append(guider_di);
        if (ao_di != NULL)
            managedDevices.append(ao_di);
        if (filter_di != NULL)
            managedDevices.append(filter_di);
        if (focuser_di != NULL)
            managedDevices.append(focuser_di);
        if (aux_di != NULL)
            managedDevices.append(aux_di);

        if (managedDevices.empty())
            return;

        if (ccd_di == NULL && guider_di == NULL)
        {
            KMessageBox::error(this, xi18n("Ekos requires at least one CCD or Guider to operate."));
            managedDevices.clear();
            return;
        }

        nDevices = managedDevices.count();

        saveDefaultDrivers();



    }
    else
    {
        delete (remote_indi);

        remote_indi = new DriverInfo(QString("Ekos Remote Host"));

        remote_indi->setHostParameters(Options::remoteHost(), Options::remotePort());

        remote_indi->setDriverSource(HOST_SOURCE);

        if (telescopeCombo->currentText() != "--")
            nDevices++;
        if (ccdCombo->currentText() != "--")
            nDevices++;
        if (guiderCombo->currentText() != "--")
            nDevices++;
        /*{
            if (guiderCombo->currentText() != ccdCombo->currentText())
                nDevices++;
            else
                useGuiderFromCCD = true;
        }*/

        if (AOCombo->currentText() != "--")
            nDevices++;
        if (focuserCombo->currentText() != "--")
            nDevices++;
        if (filterCombo->currentText() != "--")
            nDevices++;
        /*{
            if (filterCombo->currentText() != ccdCombo->currentText())
                nDevices++;
            else
                useFilterFromCCD = true;
        }*/
        if (auxCombo->currentText() != "--")
            nDevices++;

    }

    connect(INDIListener::Instance(), SIGNAL(newDevice(ISD::GDInterface*)), this, SLOT(processNewDevice(ISD::GDInterface*)));
    connect(INDIListener::Instance(), SIGNAL(newTelescope(ISD::GDInterface*)), this, SLOT(setTelescope(ISD::GDInterface*)));
    connect(INDIListener::Instance(), SIGNAL(newCCD(ISD::GDInterface*)), this, SLOT(setCCD(ISD::GDInterface*)));
    connect(INDIListener::Instance(), SIGNAL(newFilter(ISD::GDInterface*)), this, SLOT(setFilter(ISD::GDInterface*)));
    connect(INDIListener::Instance(), SIGNAL(newFocuser(ISD::GDInterface*)), this, SLOT(setFocuser(ISD::GDInterface*)));
    connect(INDIListener::Instance(), SIGNAL(newST4(ISD::ST4*)), this, SLOT(setST4(ISD::ST4*)));
    connect(INDIListener::Instance(), SIGNAL(deviceRemoved(ISD::GDInterface*)), this, SLOT(removeDevice(ISD::GDInterface*)));
    connect(DriverManager::Instance(), SIGNAL(serverTerminated(QString,QString)), this, SLOT(cleanDevices()));

    if (localMode)
    {
        if (isRunning("indiserver"))
        {
            if (KMessageBox::Yes == (KMessageBox::questionYesNo(0, i18n("Ekos detected an instance of INDI server running. Do you wish to shut down the existing instance before starting a new one?"),
                                                                i18n("INDI Server"), KStandardGuiItem::yes(), KStandardGuiItem::no(), "ekos_shutdown_existing_indiserver")))
            {
                //TODO is there a better way to do this.
                QProcess p;
                p.start("pkill indiserver");
                p.waitForFinished();
            }
        }

        if (DriverManager::Instance()->startDevices(managedDevices) == false)
        {
            INDIListener::Instance()->disconnect(this);
            return;
        }

        appendLogText(xi18n("INDI services started. Please connect devices."));

    }
    else
    {
        if (DriverManager::Instance()->connectRemoteHost(remote_indi) == false)
        {
            INDIListener::Instance()->disconnect(this);
            delete (remote_indi);
            remote_indi=0;
            return;
        }

        appendLogText(xi18n("INDI services started. Connection to %1 at %2 is successful.", Options::remoteHost(), Options::remotePort()));

        QTimer::singleShot(MAX_REMOTE_INDI_TIMEOUT, this, SLOT(checkINDITimeout()));

    }

    connectB->setEnabled(false);
    disconnectB->setEnabled(false);
    controlPanelB->setEnabled(false);

    processINDIB->setText(xi18n("Stop INDI"));


}

void EkosManager::checkINDITimeout()
{
    if (localMode)
        return;

    if (nDevices != 0)
        KMessageBox::error(this, xi18np("Unable to completely establish remote devices. %1 device remaining. Please ensure remote device name corresponds to actual device name.", "Unable to completely establish remote devices. %1 devices remaining. Please ensure remote device name corresponds to actual device name.", nDevices));
}

void EkosManager::refreshRemoteDrivers()
{
    if (localMode == false)
        initRemoteDrivers();
}

void EkosManager::connectDevices()
{
    if (scope)
         scope->Connect();

    if (ccd)
    {
        ccd->Connect();

        if (captureProcess)
            captureProcess->setEnabled(true);
        if (focusProcess)
            focusProcess->setEnabled(true);
        if (alignProcess)
            alignProcess->setEnabled(true);
    }


    if (guider && guider != ccd)
        guider->Connect();

    if (guider && guideProcess)
        guideProcess->setEnabled(true);

    if (filter && filter != ccd)
        filter->Connect();

    if (ao)
        ao->Connect();

    if (focuser)
    {
        focuser->Connect();

        if (focusProcess)
            focusProcess->setEnabled(true);
    }

    if (aux)
        aux->Connect();

    connectB->setEnabled(false);
    disconnectB->setEnabled(true);

    appendLogText(xi18n("Connecting INDI devices..."));
}

void EkosManager::disconnectDevices()
{

    if (scope)
         scope->Disconnect();

    if (ccd)
    {
        ccdStarted      =false;
        ccd->Disconnect();

        if (captureProcess)
            captureProcess->setEnabled(false);
        if (alignProcess)
            alignProcess->setEnabled(false);
        if (focusProcess)
            focusProcess->setEnabled(false);

    }

    if (guider && guider != ccd)
        guider->Disconnect();

    if (guider && guideProcess)
        guideProcess->setEnabled(false);

    if (ao)
        ao->Disconnect();

    if (filter && filter != ccd)
        filter->Disconnect();

    if (focuser)
    {
        focuser->Disconnect();

        if (focusProcess)
        {
            disconnect(focuser, SIGNAL(numberUpdated(INumberVectorProperty*)), focusProcess, SLOT(processFocusProperties(INumberVectorProperty*)));
            focusProcess->setEnabled(false);
        }
     }

    if (aux)
        aux->Disconnect();


    appendLogText(xi18n("Disconnecting INDI devices..."));

}

void EkosManager::cleanDevices()
{

    INDIListener::Instance()->disconnect(this);

    if (localMode)
    {
        DriverManager::Instance()->stopDevices(managedDevices);
        if (guider_di)
        {
            if (guider_di->getAuxInfo().value("DELETE") == 1)
            {
                delete(guider_di);
                guider_di=NULL;
            }
        }
    }
    else if (remote_indi)
    {
        DriverManager::Instance()->disconnectRemoteHost(remote_indi);
        delete (remote_indi);
        remote_indi = 0;
    }


    nDevices = 0;
    managedDevices.clear();

    reset();

    processINDIB->setText(xi18n("Start INDI"));
    processINDIB->setEnabled(true);
    connectB->setEnabled(false);
    disconnectB->setEnabled(false);
    controlPanelB->setEnabled(false);

    appendLogText(xi18n("INDI services stopped."));
}

void EkosManager::processNewDevice(ISD::GDInterface *devInterface)
{

    if (localMode)
        processLocalDevice(devInterface);
    else
        processRemoteDevice(devInterface);

}

void EkosManager::processLocalDevice(ISD::GDInterface *devInterface)
{
    DriverInfo *di = devInterface->getDriverInfo();

            switch (di->getType())
            {
               case KSTARS_TELESCOPE:
                scope = devInterface;
                break;


               case KSTARS_CCD:
                if (guider_di == di)
                {
                    guider = devInterface;
                    guiderName = devInterface->getDeviceName();
                }
                else
                    ccd = devInterface;
                break;

            case KSTARS_ADAPTIVE_OPTICS:
                ao = devInterface;
                break;

            case KSTARS_FOCUSER:
                focuser = devInterface;
                break;

             case KSTARS_FILTER:
                if (filter_di == di)
                    filter = devInterface;
                //if (useFilterFromCCD)
                   // ccd = devInterface;
                break;

             case KSTARS_AUXILIARY:
                if (aux_di == di)
                    aux = devInterface;
                    break;

              default:
                return;
                break;
            }

     nDevices--;

    connect(devInterface, SIGNAL(Connected()), this, SLOT(deviceConnected()));
    connect(devInterface, SIGNAL(Disconnected()), this, SLOT(deviceDisconnected()));
    connect(devInterface, SIGNAL(propertyDefined(INDI::Property*)), this, SLOT(processNewProperty(INDI::Property*)));

    if (nDevices == 0)
    {
        connectB->setEnabled(true);
        disconnectB->setEnabled(false);
        controlPanelB->setEnabled(true);
    }

}

void EkosManager::processRemoteDevice(ISD::GDInterface *devInterface)
{
    if (!strcmp(devInterface->getDeviceName(), Options::remoteScopeName().toLatin1()))
        scope = devInterface;
    else if (!strcmp(devInterface->getDeviceName(), Options::remoteCCDName().toLatin1()))
    {
        ccd = devInterface;

        //if (useGuiderFromCCD)
           // guider = ccd;
    }
    else if (!strcmp(devInterface->getDeviceName(), Options::remoteGuiderName().toLatin1()))
    {
        guider = devInterface;
        guiderName = devInterface->getDeviceName();
    }
    else if (!strcmp(devInterface->getDeviceName(), Options::remoteAOName().toLatin1()))
        ao = devInterface;
    else if (!strcmp(devInterface->getDeviceName(), Options::remoteFocuserName().toLatin1()))
        focuser = devInterface;
    else if (!strcmp(devInterface->getDeviceName(), Options::remoteFilterName().toLatin1()))
        filter = devInterface;
    else if (!strcmp(devInterface->getDeviceName(), Options::remoteAuxName().toLatin1()))
        aux = devInterface;
    else
        return;

    nDevices--;
    connect(devInterface, SIGNAL(Connected()), this, SLOT(deviceConnected()));
    connect(devInterface, SIGNAL(Disconnected()), this, SLOT(deviceDisconnected()));
    connect(devInterface, SIGNAL(propertyDefined(INDI::Property*)), this, SLOT(processNewProperty(INDI::Property*)));


    if (nDevices == 0)
    {
        connectB->setEnabled(true);
        disconnectB->setEnabled(false);
        controlPanelB->setEnabled(true);

        appendLogText(xi18n("Remote devices established. Please connect devices."));
    }

}

void EkosManager::deviceConnected()
{
    connectB->setEnabled(false);
    disconnectB->setEnabled(true);

    processINDIB->setEnabled(false);

    if (Options::neverLoadConfig())
        return;

    INDIConfig tConfig = Options::loadConfigOnConnection() ? LOAD_LAST_CONFIG : LOAD_DEFAULT_CONFIG;

    ISwitchVectorProperty *configProp = NULL;

    if (scope && scope->isConnected())
    {
        configProp = scope->getBaseDevice()->getSwitch("CONFIG_PROCESS");
        if (configProp && configProp->s == IPS_IDLE)
           scope->setConfig(tConfig);
    }

    if (ccd && ccd->isConnected())
    {
        configProp = ccd->getBaseDevice()->getSwitch("CONFIG_PROCESS");
        if (configProp && configProp->s == IPS_IDLE)
           ccd->setConfig(tConfig);
    }


    if (guider && guider != ccd && guider->isConnected())
    {
        configProp = guider->getBaseDevice()->getSwitch("CONFIG_PROCESS");
        if (configProp && configProp->s == IPS_IDLE)
           guider->setConfig(tConfig);
    }

    if (ao && ao->isConnected())
    {
        configProp = ao->getBaseDevice()->getSwitch("CONFIG_PROCESS");
        if (configProp && configProp->s == IPS_IDLE)
           ao->setConfig(tConfig);
    }

    if (focuser && focuser->isConnected())
    {
        configProp = focuser->getBaseDevice()->getSwitch("CONFIG_PROCESS");
        if (configProp && configProp->s == IPS_IDLE)
           focuser->setConfig(tConfig);
    }

    if (filter && filter->isConnected())
    {
        configProp = filter->getBaseDevice()->getSwitch("CONFIG_PROCESS");
        if (configProp && configProp->s == IPS_IDLE)
           filter->setConfig(tConfig);
    }

    if (aux && aux->isConnected())
    {
        configProp = aux->getBaseDevice()->getSwitch("CONFIG_PROCESS");
        if (configProp && configProp->s == IPS_IDLE)
           aux->setConfig(tConfig);
    }
}

void EkosManager::deviceDisconnected()
{
    connectB->setEnabled(true);
    disconnectB->setEnabled(false);

    processINDIB->setEnabled(true);

}

void EkosManager::setTelescope(ISD::GDInterface *scopeDevice)
{
    scope = scopeDevice;

    appendLogText(xi18n("%1 is online.", scope->getDeviceName()));

    connect(scopeDevice, SIGNAL(numberUpdated(INumberVectorProperty *)), this, SLOT(processNewNumber(INumberVectorProperty*)));

    if (guideProcess)
        guideProcess->setTelescope(scope);

    if (alignProcess)
        alignProcess->setTelescope(scope);
}

void EkosManager::setCCD(ISD::GDInterface *ccdDevice)
{
    bool isPrimaryCCD = false;

    if (ccd_di == ccdDevice->getDriverInfo() || (ccd_di == NULL && Options::remoteCCDName() == ccdDevice->getDeviceName()))
        isPrimaryCCD = true;

    initCapture();

    captureProcess->addCCD(ccdDevice, isPrimaryCCD);

    initFocus();

    focusProcess->addCCD(ccdDevice, isPrimaryCCD);

    // If we have a guider and it's the same as the CCD driver, then let's establish it separately.
    //if (useGuiderFromCCD == false && guider_di && (!strcmp(guider_di->getBaseDevice()->getDeviceName(), ccdDevice->getDeviceName())))
    //if (useGuiderFromCCD == false && guiderName == QString(ccdDevice->getDeviceName()))
    if (isPrimaryCCD == false)
    {
        guider = ccdDevice;
        appendLogText(xi18n("%1 is online.", ccdDevice->getDeviceName()));

        initGuide();
        guideProcess->addCCD(guider, true);

        initAlign();
        alignProcess->addCCD(guider, false);

        if (scope && scope->isConnected())
        {
            guideProcess->setTelescope(scope);
            captureProcess->setTelescope(scope);
        }
    }
    else
    {
        ccd = ccdDevice;

        if (ccdStarted == false)
            appendLogText(xi18n("%1 is online.", ccdDevice->getDeviceName()));

        ccdStarted = true;

        initAlign();
        alignProcess->addCCD(ccd, isPrimaryCCD);
        if (scope && scope->isConnected())
        {
            alignProcess->setTelescope(scope);
            captureProcess->setTelescope(scope);
        }

        // If guider is the same driver as the CCD
        /*if (useGuiderFromCCD == true)
        {
            guider = ccd;
            initGuide();
            guideProcess->setCCD(guider);

            if (scope && scope->isConnected())
            {
                guideProcess->setTelescope(scope);
                captureProcess->setTelescope(scope);
            }
        }*/
    }

}

void EkosManager::setFilter(ISD::GDInterface *filterDevice)
{

<<<<<<< HEAD
    filter = filterDevice;
    appendLogText(i18n("%1 is online.", filter->getDeviceName()));

=======
    //if (useFilterFromCCD == false && filterDevice != ccd)
    //{
       filter = filterDevice;
       appendLogText(i18n("%1 filter is online.", filter->getDeviceName()));
    //}
    //else
    //    filter = ccd;
>>>>>>> 851d27c3

    initCapture();

    connect(filter, SIGNAL(numberUpdated(INumberVectorProperty *)), this, SLOT(processNewNumber(INumberVectorProperty*)));
    connect(filter, SIGNAL(textUpdated(ITextVectorProperty*)), this, SLOT(processNewText(ITextVectorProperty*)));

    captureProcess->addFilter(filter);
}

void EkosManager::setFocuser(ISD::GDInterface *focuserDevice)
{
    focuser = focuserDevice;

    initFocus();

    focusProcess->addFocuser(focuser);

    appendLogText(i18n("%1 focuser is online.", focuser->getDeviceName()));
}

void EkosManager::removeDevice(ISD::GDInterface* devInterface)
{
    switch (devInterface->getType())
    {
        case KSTARS_CCD:
        removeTabs();

        break;

    case KSTARS_FOCUSER:
    break;

      default:
         break;
    }


    appendLogText(xi18n("%1 is offline.", devInterface->getDeviceName()));

    foreach(DriverInfo *drvInfo, managedDevices)
    {
        if (drvInfo == devInterface->getDriverInfo())
        {
            managedDevices.removeOne(drvInfo);

            if (managedDevices.count() == 0)
             cleanDevices();

            break;
        }
    }



}

void EkosManager::processNewText(ITextVectorProperty *tvp)
{
    if (!strcmp(tvp->name, "FILTER_NAME"))
    {
        if (captureProcess)
            captureProcess->checkFilter();
    }
}

void EkosManager::processNewNumber(INumberVectorProperty *nvp)
{
    if (!strcmp(nvp->name, "TELESCOPE_INFO"))
    {
        if (guideProcess)
        {
           guideProcess->setTelescope(scope);
           guideProcess->syncTelescopeInfo();
        }

        if (alignProcess)
        {
            alignProcess->setTelescope(scope);
            alignProcess->syncTelescopeInfo();
        }

    }

    if (!strcmp(nvp->name, "FILTER_SLOT"))
    {
        if (captureProcess)
            captureProcess->checkFilter();
    }

}

void EkosManager::processNewProperty(INDI::Property* prop)
{
    if (!strcmp(prop->getName(), "CCD_INFO") || !strcmp(prop->getName(), "GUIDER_INFO"))
    {
        if (guideProcess)
            guideProcess->syncCCDInfo();

        if (alignProcess)
            alignProcess->syncCCDInfo();

        return;
    }

    if (!strcmp(prop->getName(), "TELESCOPE_INFO"))
    {
        if (guideProcess)
        {
           guideProcess->setTelescope(scope);
           guideProcess->syncTelescopeInfo();
        }

        return;

    }

    if (!strcmp(prop->getName(), "GUIDER_EXPOSURE"))
    {
        initCapture();        

        if (ccd && !strcmp(ccd->getDeviceName(), prop->getDeviceName()))
        {
            useGuideHead=true;
            initGuide();
            captureProcess->addGuideHead(ccd);
            guideProcess->addGuideHead(ccd);
        }
        else if (guider)
        {
            captureProcess->addGuideHead(guider);
            guideProcess->addGuideHead(guider);
        }

        return;
    }

    if (!strcmp(prop->getName(), "CCD_FRAME_TYPE"))
    {
        if (captureProcess)
        {
            if (ccd && !strcmp(ccd->getDeviceName(), prop->getDeviceName()))
                captureProcess->syncFrameType(ccd);
            else if (guider)
                captureProcess->syncFrameType(guider);
        }

        return;
    }

    if (!strcmp(prop->getName(), "TELESCOPE_PARK"))
    {
        if (captureProcess)
            captureProcess->setTelescope(scope);

        return;
    }

}

void EkosManager::processTabChange()
{
    QWidget *currentWidget = toolsWidget->currentWidget();

    if (currentWidget != focusProcess)
    {
        if (focusProcess)
            focusProcess->resetFrame();
    }

    if (currentWidget == alignProcess)
    {
        if (alignProcess->isEnabled() == false && ccd && ccd->isConnected())
        {
            if (alignProcess->parserOK())
                alignProcess->setEnabled(true);
        }

        alignProcess->checkCCD();
    }
    else if (currentWidget == captureProcess)
    {
        captureProcess->checkCCD();
    }
    else if (currentWidget == focusProcess)
    {
        focusProcess->checkCCD();
    }
    else if (currentWidget == guideProcess)
    {
        guideProcess->checkCCD();
    }

    updateLog();

}

void EkosManager::updateLog()
{
    if (enableLoggingCheck->isChecked() == false)
        return;

    QWidget *currentWidget = toolsWidget->currentWidget();

    if (currentWidget == setupTab)
        ekosLogOut->setPlainText(logText.join("\n"));
    else if (currentWidget == alignProcess)
        ekosLogOut->setPlainText(alignProcess->getLogText());
    else if (currentWidget == captureProcess)
        ekosLogOut->setPlainText(captureProcess->getLogText());
    else if (currentWidget == focusProcess)
        ekosLogOut->setPlainText(focusProcess->getLogText());
    else if (currentWidget == guideProcess)
        ekosLogOut->setPlainText(guideProcess->getLogText());

}

void EkosManager::appendLogText(const QString &text)
{

    logText.insert(0, xi18nc("log entry; %1 is the date, %2 is the text", "%1 %2", QDateTime::currentDateTime().toString("yyyy-MM-ddThh:mm:ss"), text));

    updateLog();
}

void EkosManager::clearLog()
{
    QWidget *currentWidget = toolsWidget->currentWidget();

    if (currentWidget == setupTab)
    {
        logText.clear();
        updateLog();
    }
    else if (currentWidget == alignProcess)
        alignProcess->clearLog();
    else if (currentWidget == captureProcess)
        captureProcess->clearLog();
    else if (currentWidget == focusProcess)
        focusProcess->clearLog();
    else if (currentWidget == guideProcess)
        guideProcess->clearLog();
}

void EkosManager::initCapture()
{
    if (captureProcess)
        return;

     captureProcess = new Ekos::Capture();
     toolsWidget->addTab( captureProcess, xi18n("CCD"));
     connect(captureProcess, SIGNAL(newLog()), this, SLOT(updateLog()));

     if (focusProcess)
     {
         // Autofocus
         captureProcess->disconnect(focusProcess);
         focusProcess->disconnect(captureProcess);
         connect(captureProcess, SIGNAL(checkFocus(double)), focusProcess, SLOT(checkFocus(double)));
         connect(focusProcess, SIGNAL(autoFocusFinished(bool)), captureProcess, SLOT(updateAutofocusStatus(bool)));
     }

}

void EkosManager::initAlign()
{
    if (alignProcess)
        return;

     alignProcess = new Ekos::Align();
     toolsWidget->addTab( alignProcess, xi18n("Alignment"));
     connect(alignProcess, SIGNAL(newLog()), this, SLOT(updateLog()));
}


void EkosManager::initFocus()
{
    if (focusProcess)
        return;

    focusProcess = new Ekos::Focus();
    toolsWidget->addTab( focusProcess, xi18n("Focus"));
    connect(focusProcess, SIGNAL(newLog()), this, SLOT(updateLog()));

    if (captureProcess)
    {
        // Autofocus
        captureProcess->disconnect(focusProcess);
        focusProcess->disconnect(captureProcess);
        connect(captureProcess, SIGNAL(checkFocus(double)), focusProcess, SLOT(checkFocus(double)));
        connect(focusProcess, SIGNAL(autoFocusFinished(bool)), captureProcess, SLOT(updateAutofocusStatus(bool)));
    }

}

void EkosManager::initGuide()
{    
    if (guideProcess == NULL)
        guideProcess = new Ekos::Guide();

    if ( ( (guider && guider->isConnected()) || useGuideHead) && useST4 && guideStarted == false)
    {
        guideStarted = true;
        if (scope && scope->isConnected())
            guideProcess->setTelescope(scope);

        toolsWidget->addTab( guideProcess, xi18n("Guide"));
        connect(guideProcess, SIGNAL(newLog()), this, SLOT(updateLog()));

    }

    if (captureProcess)
    {
        guideProcess->disconnect(captureProcess);
        captureProcess->disconnect(guideProcess);

        // Guide Limits
        connect(guideProcess, SIGNAL(guideReady()), captureProcess, SLOT(enableGuideLimits()));
        connect(guideProcess, SIGNAL(newAxisDelta(double,double)), captureProcess, SLOT(setGuideDeviation(double,double)));

        // Dithering
        connect(guideProcess, SIGNAL(autoGuidingToggled(bool,bool)), captureProcess, SLOT(setAutoguiding(bool,bool)));
        connect(guideProcess, SIGNAL(ditherComplete()), captureProcess, SLOT(resumeCapture()));
        connect(guideProcess, SIGNAL(ditherFailed()), captureProcess, SLOT(stopSequence()));
        connect(guideProcess, SIGNAL(ditherToggled(bool)), captureProcess, SLOT(setGuideDither(bool)));        
        connect(captureProcess, SIGNAL(exposureComplete()), guideProcess, SLOT(dither()));

        // Parking
        connect(captureProcess, SIGNAL(telescopeParking()), guideProcess, SLOT(stopGuiding()));

        // Guide Head
        connect(captureProcess, SIGNAL(suspendGuiding(bool)), guideProcess, SLOT(setSuspended(bool)));
        connect(guideProcess, SIGNAL(guideChipUpdated(ISD::CCDChip*)), captureProcess, SLOT(setGuideChip(ISD::CCDChip*)));
    }

    if (focusProcess)
    {
        focusProcess->disconnect(guideProcess);

        // Suspend
        connect(focusProcess, SIGNAL(suspendGuiding(bool)), guideProcess, SLOT(setSuspended(bool)));
    }

}

void EkosManager::setST4(ISD::ST4 * st4Driver)
{
     appendLogText(xi18n("Guider port from %1 is ready.", st4Driver->getDeviceName()));
     useST4=true;

     initGuide();

     guideProcess->addST4(st4Driver);

     if (ao && ao->getDeviceName() == st4Driver->getDeviceName())
         guideProcess->setAO(st4Driver);

}

void EkosManager::removeTabs()
{

        for (int i=2; i < toolsWidget->count(); i++)
                toolsWidget->removeTab(i);

        delete (alignProcess);
        alignProcess = NULL;

        ccd = NULL;
        delete (captureProcess);
        captureProcess = NULL;


        guider = NULL;
        delete (guideProcess);
        guideProcess = NULL;


        ao = NULL;

        focuser = NULL;
        delete (focusProcess);
        focusProcess = NULL;

        aux = NULL;

}

bool EkosManager::isRunning(const QString &process)
{
  QProcess ps;
  ps.start("ps", QStringList() << "-o" << "comm" << "--no-headers" << "-C" << process);
  ps.waitForFinished();
  QString output = ps.readAllStandardOutput();
  return output.startsWith(process);
}


<|MERGE_RESOLUTION|>--- conflicted
+++ resolved
@@ -986,19 +986,8 @@
 void EkosManager::setFilter(ISD::GDInterface *filterDevice)
 {
 
-<<<<<<< HEAD
-    filter = filterDevice;
-    appendLogText(i18n("%1 is online.", filter->getDeviceName()));
-
-=======
-    //if (useFilterFromCCD == false && filterDevice != ccd)
-    //{
-       filter = filterDevice;
-       appendLogText(i18n("%1 filter is online.", filter->getDeviceName()));
-    //}
-    //else
-    //    filter = ccd;
->>>>>>> 851d27c3
+   filter = filterDevice;
+   appendLogText(i18n("%1 filter is online.", filter->getDeviceName()));
 
     initCapture();
 
