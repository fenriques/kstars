--- conflicted
+++ resolved
@@ -18,161 +18,6 @@
        <property name="sizeConstraint">
         <enum>QLayout::SetDefaultConstraint</enum>
        </property>
-<<<<<<< HEAD
-       <property name="title">
-        <string>CCD</string>
-       </property>
-       <layout class="QHBoxLayout" name="horizontalLayout_9">
-        <item>
-         <layout class="QVBoxLayout" name="verticalLayout">
-          <item>
-           <widget class="QLabel" name="textLabel1_6">
-            <property name="toolTip">
-             <string/>
-            </property>
-            <property name="whatsThis">
-             <string/>
-            </property>
-            <property name="text">
-             <string>Device:</string>
-            </property>
-           </widget>
-          </item>
-          <item>
-           <widget class="QLabel" name="exposureLabel_2">
-            <property name="toolTip">
-             <string>Set the exposure time in seconds for individual images, if applicable</string>
-            </property>
-            <property name="whatsThis">
-             <string/>
-            </property>
-            <property name="text">
-             <string>Exposure:</string>
-            </property>
-           </widget>
-          </item>
-          <item>
-           <widget class="QLabel" name="textLabel1_9">
-            <property name="toolTip">
-             <string>Horizontal and Vertical binning</string>
-            </property>
-            <property name="whatsThis">
-             <string/>
-            </property>
-            <property name="text">
-             <string>Binning:</string>
-            </property>
-           </widget>
-          </item>
-          <item>
-           <widget class="QLabel" name="textLabel1_12">
-            <property name="toolTip">
-             <string/>
-            </property>
-            <property name="whatsThis">
-             <string/>
-            </property>
-            <property name="text">
-             <string>Frame:</string>
-            </property>
-           </widget>
-          </item>
-          <item>
-           <widget class="QLabel" name="textLabel1_17">
-            <property name="toolTip">
-             <string/>
-            </property>
-            <property name="whatsThis">
-             <string/>
-            </property>
-            <property name="text">
-             <string>Type:</string>
-            </property>
-           </widget>
-          </item>
-          <item>
-           <widget class="QLabel" name="textLabel1_7">
-            <property name="toolTip">
-             <string>Prefix to append to the beginning of file names</string>
-            </property>
-            <property name="whatsThis">
-             <string/>
-            </property>
-            <property name="text">
-             <string>Prefix:</string>
-            </property>
-           </widget>
-          </item>
-          <item>
-           <widget class="QLabel" name="textLabel1_4">
-            <property name="toolTip">
-             <string>Number of images to capture</string>
-            </property>
-            <property name="whatsThis">
-             <string/>
-            </property>
-            <property name="text">
-             <string>Count:</string>
-            </property>
-           </widget>
-          </item>
-          <item>
-           <widget class="QLabel" name="textLabel1_8">
-            <property name="toolTip">
-             <string>Delay in seconds between consecutive images</string>
-            </property>
-            <property name="whatsThis">
-             <string/>
-            </property>
-            <property name="text">
-             <string>Delay:</string>
-            </property>
-           </widget>
-          </item>
-          <item>
-           <widget class="QLabel" name="textLabel1_18">
-            <property name="toolTip">
-             <string>Directory to save sequence images</string>
-            </property>
-            <property name="whatsThis">
-             <string/>
-            </property>
-            <property name="text">
-             <string>Directory:</string>
-            </property>
-           </widget>
-          </item>
-          <item>
-           <widget class="QLabel" name="label_8">
-            <property name="toolTip">
-             <string>Apply filter to image after capture to enhance it</string>
-            </property>
-            <property name="text">
-             <string>Filters:</string>
-            </property>
-           </widget>
-          </item>
-         </layout>
-        </item>
-        <item>
-         <layout class="QVBoxLayout" name="verticalLayout_2">
-          <item>
-           <widget class="QComboBox" name="CCDCaptureCombo"/>
-          </item>
-          <item>
-           <widget class="QDoubleSpinBox" name="exposureIN" native="true">
-            <property name="value" stdset="0">
-             <double>1.000000000000000</double>
-            </property>
-            <property name="minimum" stdset="0">
-             <double>0.000000000000000</double>
-            </property>
-            <property name="singleStep" stdset="0">
-             <double>0.500000000000000</double>
-            </property>
-           </widget>
-          </item>
-=======
        <item>
         <widget class="QGroupBox" name="setupGroup_3">
          <property name="enabled">
@@ -194,7 +39,6 @@
           <string>CCD</string>
          </property>
          <layout class="QHBoxLayout" name="horizontalLayout_18">
->>>>>>> f9fb9667
           <item>
            <layout class="QVBoxLayout" name="verticalLayout">
             <item>
@@ -211,14 +55,6 @@
              </widget>
             </item>
             <item>
-<<<<<<< HEAD
-             <widget class="QComboBox" name="binXCombo">
-              <property name="sizePolicy">
-               <sizepolicy hsizetype="Preferred" vsizetype="Fixed">
-                <horstretch>1</horstretch>
-                <verstretch>0</verstretch>
-               </sizepolicy>
-=======
              <widget class="QLabel" name="exposureLabel_2">
               <property name="toolTip">
                <string>Set the exposure time in seconds for individual images, if applicable</string>
@@ -228,7 +64,6 @@
               </property>
               <property name="text">
                <string>Exposure:</string>
->>>>>>> f9fb9667
               </property>
              </widget>
             </item>
@@ -246,18 +81,9 @@
              </widget>
             </item>
             <item>
-<<<<<<< HEAD
-             <widget class="QComboBox" name="binYCombo">
-              <property name="sizePolicy">
-               <sizepolicy hsizetype="Preferred" vsizetype="Fixed">
-                <horstretch>1</horstretch>
-                <verstretch>0</verstretch>
-               </sizepolicy>
-=======
              <widget class="QLabel" name="textLabel1_17">
               <property name="toolTip">
                <string/>
->>>>>>> f9fb9667
               </property>
               <property name="whatsThis">
                <string/>
@@ -781,20 +607,6 @@
               </property>
              </widget>
             </item>
-<<<<<<< HEAD
-           </layout>
-          </item>
-          <item>
-           <widget class="QComboBox" name="frameTypeCombo"/>
-          </item>
-          <item>
-           <layout class="QHBoxLayout" name="horizontalLayout_3">
-            <item>
-             <widget class="QLineEdit" name="prefixIN"/>
-            </item>
-            <item>
-             <widget class="QCheckBox" name="frameTypeCheck">
-=======
             <item>
              <widget class="QPushButton" name="resetB">
               <property name="enabled">
@@ -812,7 +624,6 @@
                 <height>32</height>
                </size>
               </property>
->>>>>>> f9fb9667
               <property name="toolTip">
                <string>Reset status of all jobs</string>
               </property>
@@ -875,36 +686,6 @@
               </property>
              </widget>
             </item>
-<<<<<<< HEAD
-           </layout>
-          </item>
-          <item>
-           <widget class="QSpinBox" name="countIN">
-            <property name="minimum">
-             <number>1</number>
-            </property>
-            <property name="maximum">
-             <number>999</number>
-            </property>
-            <property name="value">
-             <number>1</number>
-            </property>
-           </widget>
-          </item>
-          <item>
-           <widget class="QSpinBox" name="delayIN">
-            <property name="maximum">
-             <number>3600</number>
-            </property>
-           </widget>
-          </item>
-          <item>
-           <layout class="QHBoxLayout" name="horizontalLayout_8">
-            <item>
-             <widget class="QLineEdit" name="fitsDir"/>
-            </item>
-=======
->>>>>>> f9fb9667
             <item>
              <widget class="QPushButton" name="queueSaveAsB">
               <property name="enabled">
@@ -1480,16 +1261,6 @@
   <zorder>verticalSpacer12</zorder>
   <zorder>line</zorder>
  </widget>
-<<<<<<< HEAD
-=======
- <customwidgets>
-  <customwidget>
-   <class>KComboBox</class>
-   <extends>QComboBox</extends>
-   <header>kcombobox.h</header>
-  </customwidget>
- </customwidgets>
->>>>>>> f9fb9667
  <resources/>
  <connections/>
 </ui>