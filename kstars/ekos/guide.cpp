--- conflicted
+++ resolved
@@ -100,11 +100,7 @@
     connect(phd2, SIGNAL(guideReady()), this, SIGNAL(guideReady()));
     connect(phd2, SIGNAL(autoGuidingToggled(bool)), this, SIGNAL(autoGuidingToggled(bool)));
     connect(phd2, SIGNAL(autoGuidingToggled(bool)), guider, SLOT(setGuideState(bool)));
-<<<<<<< HEAD
-    connect(guider, SIGNAL(ditherToggled(bool)), phd2, SLOT(setDitherEnabled(bool)));
-=======
     //connect(guider, SIGNAL(ditherToggled(bool)), phd2, SLOT(setDitherEnabled(bool)));
->>>>>>> 35c5d9e3
     connect(phd2, SIGNAL(ditherComplete()), this, SIGNAL(ditherComplete()));
 
     if (Options::usePHD2Guider())
