--- conflicted
+++ resolved
@@ -109,17 +109,6 @@
      */
     void appendBoth( LineList* lineList, int debug=0 );
 
-<<<<<<< HEAD
-    /* @short Draws all the lines without making use of the index.  Used by
-     * NoPrecessIndex for cases when the screen is zoomed out and creating
-     * the 2nd mesh buffer would be more expensive than just drawing
-     * everything.  There are no filled versions of the "All" routines
-     * simply because they were not needed.
-     */
-    void drawAllLines( SkyPainter* skyp );
-
-=======
->>>>>>> 5233e08e
     /* @short Draws all the lines in m_listList as simple lines in float
      * mode.
      */
