/***************************************************************************
                          deepskycomponent.cpp  -  K Desktop Planetarium
                             -------------------
    begin                : 2005/15/08
    copyright            : (C) 2005 by Thomas Kabelmann
    email                : thomas.kabelmann@gmx.de
 ***************************************************************************/

/***************************************************************************
 *                                                                         *
 *   This program is free software; you can redistribute it and/or modify  *
 *   it under the terms of the GNU General Public License as published by  *
 *   the Free Software Foundation; either version 2 of the License, or     *
 *   (at your option) any later version.                                   *
 *                                                                         *
 ***************************************************************************/

#include "deepskycomponent.h"

#include <QDir>
#include <QFile>

#include <KLocalizedString>
#include <QStandardPaths>

#include "skyobjects/deepskyobject.h"
#include "dms.h"
#include "ksfilereader.h"
#include "kstarsdata.h"
#include "auxiliary/kspaths.h"
#ifndef KSTARS_LITE
#include "skymap.h"
#endif
#include "skylabel.h"
#include "skylabeler.h"
#include "Options.h"
#include "skymesh.h"
#include "skypainter.h"
#include "projections/projector.h"
#include "kspaths.h"

DeepSkyComponent::DeepSkyComponent( SkyComposite *parent ) :
    SkyComponent(parent)
{
    m_skyMesh = SkyMesh::Instance();
    // Add labels
    for( int i = 0; i <= MAX_LINENUMBER_MAG; i++ )
        m_labelList[ i ] = new LabelList;
    loadData();
}

DeepSkyComponent::~DeepSkyComponent()
{
    clear();
}

bool DeepSkyComponent::selected()
{
    return Options::showDeepSky();
}

void DeepSkyComponent::update( KSNumbers* )
{}

void DeepSkyComponent::loadData()
{

    KStarsData* data = KStarsData::Instance();
    //Check whether we need to concatenate a split NGC/IC catalog
    //(i.e., if user has downloaded the Steinicke catalog)
    mergeSplitFiles();

    QList< QPair<QString,KSParser::DataTypes> > sequence;
    QList<int> widths;
    sequence.append(qMakePair(QString("Flag"), KSParser::D_QSTRING));
    widths.append(1);

    sequence.append(qMakePair(QString("ID"), KSParser::D_INT));
    widths.append(4);

    sequence.append(qMakePair(QString("suffix"), KSParser::D_QSTRING));
    widths.append(1);

    sequence.append(qMakePair(QString("RA_H"), KSParser::D_INT));
    widths.append(2);

    sequence.append(qMakePair(QString("RA_M"),KSParser::D_INT));
    widths.append(2);

    sequence.append(qMakePair(QString("RA_S"),KSParser::D_FLOAT));
    widths.append(4);

    sequence.append(qMakePair(QString("D_Sign"),KSParser::D_QSTRING));
    widths.append(2);

    sequence.append(qMakePair(QString("Dec_d"),KSParser::D_INT));
    widths.append(2);

    sequence.append(qMakePair(QString("Dec_m"),KSParser::D_INT));
    widths.append(2);

    sequence.append(qMakePair(QString("Dec_s"),KSParser::D_INT));
    widths.append(2);

    sequence.append(qMakePair(QString("BMag"),KSParser::D_QSTRING));
    widths.append(6);

    sequence.append(qMakePair(QString("type"),KSParser::D_INT));
    widths.append(2);

    sequence.append(qMakePair(QString("a"),KSParser::D_FLOAT));
    widths.append(6);

    sequence.append(qMakePair(QString("b"),KSParser::D_FLOAT));
    widths.append(6);

    sequence.append(qMakePair(QString("pa"),KSParser::D_QSTRING));
    widths.append(4);

    sequence.append(qMakePair(QString("PGC"),KSParser::D_INT));
    widths.append(7);

    sequence.append(qMakePair(QString("other cat"),KSParser::D_QSTRING));
    widths.append(4);

    sequence.append(qMakePair(QString("other1"),KSParser::D_QSTRING));
    widths.append(6);

    sequence.append(qMakePair(QString("other2"),KSParser::D_QSTRING));
    widths.append(6);

    sequence.append(qMakePair(QString("Messr"),KSParser::D_QSTRING));
    widths.append(2);

    sequence.append(qMakePair(QString("MessrNum"),KSParser::D_INT));
    widths.append(4);

    sequence.append(qMakePair(QString("Longname"),KSParser::D_QSTRING));
    //No width to be appended for last sequence object

<<<<<<< HEAD
    QString file_name = KSPaths::locate(QStandardPaths::DataLocation, QString("ngcic.dat") );
=======
    QString file_name = KSPaths::locate(QStandardPaths::GenericDataLocation, QString("ngcic.dat") );
>>>>>>> 3d64057a
    KSParser deep_sky_parser(file_name, '#', sequence, widths);

    deep_sky_parser.SetProgress( i18n("Loading NGC/IC objects"), 13444, 10 );
    qDebug() << "Loading NGC/IC objects";

    QHash<QString,QVariant> row_content;
    while (deep_sky_parser.HasNextRow()) {
        row_content = deep_sky_parser.ReadNextRow();

        QString iflag;
        QString cat;
        iflag = row_content["Flag"].toString().mid( 0, 1 ); //check for NGC/IC catalog flag
        /*
        Q_ASSERT(iflag == "I" || iflag == "N" || iflag == " ");
        // (spacetime): ^ Why an assert? Change in implementation of ksparser
        //  might result in crash for no reason.
        // n.b. We also allow non-NGC/IC objects which have a blank iflag
        */

        float mag(1000.0);
        int type, ingc, imess(-1), pa;
        int pgc, ugc;
        QString ss, name, name2, longname;
        QString cat2;

        // Designation
        if ( iflag == "I" ) cat = "IC";
        else if ( iflag == "N" ) cat = "NGC";

        ingc = row_content["ID"].toInt();  // NGC/IC catalog number
        if ( ingc==0 ) cat.clear(); //object is not in NGC or IC catalogs

        QString suffix = row_content["suffix"].toString(); // multipliticity suffixes, eg: the 'A' in NGC 4945A

        Q_ASSERT( suffix.isEmpty() || ( suffix.at( 0 ) >= QChar( 'A' ) && suffix.at( 0 ) <= QChar( 'Z' ) ) || (suffix.at( 0 ) >= QChar( 'a' ) && suffix.at( 0 ) <= QChar( 'z' ) ) );

        //coordinates
        int rah = row_content["RA_H"].toInt();
        int ram = row_content["RA_M"].toInt();
        float ras = row_content["RA_S"].toFloat();
        QString sgn = row_content["D_Sign"].toString();
        int dd = row_content["Dec_d"].toInt();
        int dm = row_content["Dec_m"].toInt();
        int ds = row_content["Dec_s"].toInt();

        if ( !( (0.0 <= rah && rah < 24.0) ||
             (0.0 <= ram && ram < 60.0) ||
             (0.0 <= ras && ras < 60.0) ||
             (0.0 <= dd && dd <= 90.0) ||
             (0.0 <= dm && dm < 60.0) ||
               (0.0 <= ds && ds < 60.0) ) ) {
          qDebug() << "Bad coordinates while processing NGC/IC object: " << cat << ingc;
          qDebug() << "RA H:M:S = " << rah << ":" << ram << ":" << ras << "; Dec D:M:S = " << dd << ":" << dm << ":" << ds;
          Q_ASSERT( false );
        }

        //Ignore lines with no coordinate values if not debugging
        if (rah==0 && ram==0 && ras==0)
            continue;

        //B magnitude
        ss = row_content["BMag"].toString();
        if (ss == "") { mag = 99.9f; } else { mag = ss.toFloat(); }

        //object type
        type = row_content["type"].toInt();

        //major and minor axes
        float a = row_content["a"].toFloat();
        float b = row_content["b"].toFloat();

        //position angle.  The catalog PA is zero when the Major axis
        //is horizontal.  But we want the angle measured from North, so
        //we set PA = 90 - pa.
        ss = row_content["pa"].toString();
        if (ss == "" ) { pa = 90; } else { pa = 90 - ss.toInt(); }

        //PGC number
        pgc = row_content["PGC"].toInt();

        //UGC number
        if (row_content["other cat"].toString().trimmed() == "UGC") {
            ugc = row_content["other1"].toString().toInt();
        } else {
            ugc = 0;
        }

        //Messier number
        if ( row_content["Messr"].toString().trimmed() == "M" ) {
            cat2 = cat;
            if ( ingc == 0 ) cat2.clear();
            cat = 'M';
            imess = row_content["MessrNum"].toInt();
        }

        longname = row_content["Longname"].toString();

        dms r;
        r.setH( rah, ram, int(ras) );
        dms d( dd, dm, ds );

        if ( sgn == "-" ) { d.setD( -1.0*d.Degrees() ); }

        bool hasName = true;
        QString snum;
        if (cat=="IC" || cat=="NGC") {
            snum.setNum(ingc);
	    name = cat + ' ' + ( ( suffix.isEmpty() ) ? snum : ( snum + suffix ) );
        } else if (cat == "M") {
            snum.setNum( imess );
            name = cat + ' ' + snum; // Note: Messier has no suffixes
            if (cat2 == "NGC" || cat2 == "IC") {
                snum.setNum( ingc );
		name2 = cat2 + ' ' + ( ( suffix.isEmpty() ) ? snum : ( snum + suffix ) );
            } else {
                name2.clear();
            }
        }
        else {
            if (!longname.isEmpty()) name = longname;
            else {
                hasName = false;
                name = i18n( "Unnamed Object" );
            }
        }

        name = i18nc("object name (optional)", name.toLatin1().constData());
        if (!longname.isEmpty())
            longname = i18nc("object name (optional)", longname.toLatin1().constData());

        // create new deepskyobject
        DeepSkyObject *o = 0;
        if ( type==0 ) type = 1; //Make sure we use CATALOG_STAR, not STAR
        o = new DeepSkyObject( type, r, d, mag, name, name2, longname, cat, a, b, pa, pgc, ugc );
        o->EquatorialToHorizontal( data->lst(), data->geo()->lat() );

        // Add the name(s) to the nameHash for fast lookup -jbb
        if ( hasName) {
            nameHash[ name.toLower() ] = o;
            if ( ! longname.isEmpty() ) nameHash[ longname.toLower() ] = o;
            if ( ! name2.isEmpty() ) nameHash[ name2.toLower() ] = o;
        }

        Trixel trixel = m_skyMesh->index(o);

        //Assign object to general DeepSkyObjects list,
        //and a secondary list based on its catalog.
        m_DeepSkyList.append( o );
        appendIndex( o, &m_DeepSkyIndex, trixel );

        if ( o->isCatalogM()) {
            m_MessierList.append( o );
            appendIndex( o, &m_MessierIndex, trixel );
        }
        else if (o->isCatalogNGC() ) {
            m_NGCList.append( o );
            appendIndex( o, &m_NGCIndex, trixel );
        }
        else if ( o->isCatalogIC() ) {
            m_ICList.append( o );
            appendIndex( o, &m_ICIndex, trixel );
        }
        else {
            m_OtherList.append( o );
            appendIndex( o, &m_OtherIndex, trixel );
        }

        // JM: VERY INEFFICIENT. Disabling for now until we figure out how to deal with dups. QSet?
        //if ( ! name.isEmpty() && !objectNames(type).contains(name))
        if ( ! name.isEmpty() )
            objectNames(type).append( name );

        //Add long name to the list of object names
        //if ( ! longname.isEmpty() && longname != name  && !objectNames(type).contains(longname))
        if ( ! longname.isEmpty() && longname != name)
            objectNames(type).append( longname );

        deep_sky_parser.ShowProgress();
    }

    foreach(QStringList list, objectNames())
        list.removeDuplicates();
}

void DeepSkyComponent::mergeSplitFiles() {
    //If user has downloaded the Steinicke NGC/IC catalog, then it is
    //split into multiple files.  Concatenate these into a single file.
    QString firstFile = KSPaths::writableLocation(QStandardPaths::GenericDataLocation) + QDir::separator() + "ngcic01.dat";
    if ( ! QFile::exists( firstFile ) ) return;
    QDir localDir = QFileInfo( firstFile ).absoluteDir();
    QStringList catFiles = localDir.entryList( QStringList( "ngcic??.dat" ) );

    qDebug() << "Merging split NGC/IC files" << endl;

    QString buffer;
    foreach ( const QString &fname, catFiles ) {
        QFile f( localDir.absoluteFilePath(fname) );
        if ( f.open( QIODevice::ReadOnly ) ) {
            QTextStream stream( &f );
            buffer += stream.readAll();

            f.close();
        } else {
            qDebug() << QString("Error: Could not open %1 for reading").arg(fname) << endl;
        }
    }

    QFile fout( localDir.absoluteFilePath( "ngcic.dat" ) );
    if ( fout.open( QIODevice::WriteOnly ) ) {
        QTextStream oStream( &fout );
        oStream << buffer;
        fout.close();

        //Remove the split-files
        foreach ( const QString &fname, catFiles ) {
            QString fullname = localDir.absoluteFilePath(fname);
            //DEBUG
            qDebug() << "Removing " << fullname << " ..." << endl;
            QFile::remove( fullname );
        }
    }
}

void DeepSkyComponent::appendIndex( DeepSkyObject *o, DeepSkyIndex* dsIndex, Trixel trixel )
{
    if ( ! dsIndex->contains( trixel ) ) {
        dsIndex->insert(trixel, new DeepSkyList() );
    }
    dsIndex->value( trixel )->append( o );
}


void DeepSkyComponent::draw( SkyPainter *skyp )
{
    if ( ! selected() ) return;

    bool drawFlag;

#ifndef KSTARS_LITE
    drawFlag = Options::showMessier() &&
               ! ( Options::hideOnSlew() && Options::hideMessier() && SkyMap::IsSlewing() );

    drawDeepSkyCatalog( skyp, drawFlag, &m_MessierIndex, "MessColor", Options::showMessierImages() );

    drawFlag = Options::showNGC() &&
               ! ( Options::hideOnSlew() && Options::hideNGC() && SkyMap::IsSlewing() );

    drawDeepSkyCatalog( skyp, drawFlag,     &m_NGCIndex,     "NGCColor" );

    drawFlag = Options::showIC() &&
               ! ( Options::hideOnSlew() && Options::hideIC() && SkyMap::IsSlewing() );

    drawDeepSkyCatalog( skyp, drawFlag,      &m_ICIndex,      "ICColor" );

    drawFlag = Options::showOther() &&
               ! ( Options::hideOnSlew() && Options::hideOther() && SkyMap::IsSlewing() );

    drawDeepSkyCatalog( skyp, drawFlag,   &m_OtherIndex,   "NGCColor" );
#endif
}

void DeepSkyComponent::drawDeepSkyCatalog( SkyPainter *skyp, bool drawObject,
                                           DeepSkyIndex* dsIndex, const QString& colorString, bool drawImage)
{
#ifndef KSTARS_LITE
    if ( ! ( drawObject || drawImage ) ) return;

    SkyMap *map = SkyMap::Instance();
    const Projector *proj = map->projector();
    KStarsData *data = KStarsData::Instance();

    UpdateID updateID = data->updateID();
    UpdateID updateNumID = data->updateNumID();

    skyp->setPen( data->colorScheme()->colorNamed( colorString ) );
    skyp->setBrush( Qt::NoBrush );

    m_hideLabels =  ( map->isSlewing() && Options::hideOnSlew() ) ||
                    ! ( Options::showDeepSkyMagnitudes() || Options::showDeepSkyNames() );


    double maglim = Options::magLimitDrawDeepSky();
    bool showUnknownMagObjects = Options::showUnknownMagObjects();

    //adjust maglimit for ZoomLevel
    double lgmin = log10(MINZOOM);
    double lgmax = log10(MAXZOOM);
    double lgz = log10(Options::zoomFactor());
    if ( lgz <= 0.75 * lgmax )
        maglim -= (Options::magLimitDrawDeepSky() - Options::magLimitDrawDeepSkyZoomOut() )*(0.75*lgmax - lgz)/(0.75*lgmax - lgmin);
    m_zoomMagLimit = maglim;

    double labelMagLim = Options::deepSkyLabelDensity();
    labelMagLim += ( Options::magLimitDrawDeepSky() - labelMagLim ) * ( lgz - lgmin) / (lgmax - lgmin );
    if ( labelMagLim > Options::magLimitDrawDeepSky() ) labelMagLim = Options::magLimitDrawDeepSky();


    //DrawID drawID = m_skyMesh->drawID();
    MeshIterator region( m_skyMesh, DRAW_BUF );

    while ( region.hasNext() ) {

        Trixel trixel = region.next();
        DeepSkyList* dsList = dsIndex->value( trixel );
        if ( dsList == 0 ) continue;
        for (int j = 0; j < dsList->size(); j++ ) {
            DeepSkyObject *obj = dsList->at( j );

            //if ( obj->drawID == drawID ) continue;  // only draw each line once
            //obj->drawID = drawID;

            if ( obj->updateID != updateID ) {
                obj->updateID = updateID;
                if ( obj->updateNumID != updateNumID) {
                    obj->updateCoords( data->updateNum() );
                }
                obj->EquatorialToHorizontal( data->lst(), data->geo()->lat() );
            }

            float mag = obj->mag();
            float size = obj->a() * dms::PI * Options::zoomFactor() / 10800.0;

            //only draw objects if flags set, it's bigger than 1 pixel (unless
            //zoom > 2000.), and it's brighter than maglim (unless mag is
            //undefined (=99.9)
            bool sizeCriterion = (size > 1.0 || Options::zoomFactor() > 2000.);
            bool magCriterion = ( mag < (float)maglim ) || ( showUnknownMagObjects && ( std::isnan( mag ) || mag > 36.0 ) );
            if ( sizeCriterion && magCriterion )
            {

                bool drawn = skyp->drawDeepSkyObject(obj, drawImage);
                if ( drawn  && !( m_hideLabels || mag > labelMagLim ) )
                    addLabel( proj->toScreen(obj), obj );
                    //FIXME: find a better way to do above
            }
        }
    }
#else
    Q_UNUSED(skyp)
#endif
}

void DeepSkyComponent::addLabel( const QPointF& p, DeepSkyObject *obj )
{
    int idx = int( obj->mag() * 10.0 );
    if ( idx < 0 ) idx = 0;
    if ( idx > MAX_LINENUMBER_MAG ) idx = MAX_LINENUMBER_MAG;
    m_labelList[ idx ]->append( SkyLabel( p, obj ) );
}

void DeepSkyComponent::drawLabels()
{
#ifndef KSTARS_LITE
    if ( m_hideLabels ) return;

    SkyLabeler *labeler = SkyLabeler::Instance();
    labeler->setPen( QColor( KStarsData::Instance()->colorScheme()->colorNamed( "DSNameColor" ) ) );

    int max = int( m_zoomMagLimit * 10.0 );
    if ( max < 0 ) max = 0;
    if ( max > MAX_LINENUMBER_MAG ) max = MAX_LINENUMBER_MAG;

    for ( int i = 0; i <= max; i++ ) {
        LabelList* list = m_labelList[ i ];
        for ( int j = 0; j < list->size(); j++ ) {
            labeler->drawNameLabel(list->at(j).obj, list->at(j).o);
        }
        list->clear();
    }
#endif
}


SkyObject* DeepSkyComponent::findByName( const QString &name ) {

    return nameHash[ name.toLower() ];
}

void DeepSkyComponent::objectsInArea( QList<SkyObject*>& list, const SkyRegion& region )
{
    for( SkyRegion::const_iterator it = region.constBegin(); it != region.constEnd(); ++it )
    {
        Trixel trixel = it.key();
        if( m_DeepSkyIndex.contains( trixel ) )
        {
            DeepSkyList* dsoList = m_DeepSkyIndex.value(trixel);
            for( DeepSkyList::iterator dsit = dsoList->begin(); dsit != dsoList->end(); ++dsit )
                list.append( *dsit );
        }
    }
}


//we multiply each catalog's smallest angular distance by the
//following factors before selecting the final nearest object:
// IC catalog = 0.8
// NGC catalog = 0.5
// "other" catalog = 0.4
// Messier object = 0.25
SkyObject* DeepSkyComponent::objectNearest( SkyPoint *p, double &maxrad ) {

    if ( ! selected() ) return 0;

    SkyObject *oTry = 0;
    SkyObject *oBest = 0;
    double rTry = maxrad;
    double rBest = maxrad;
    double r;
    DeepSkyList* dsList;
    SkyObject* obj;

    MeshIterator region( m_skyMesh, OBJ_NEAREST_BUF );
    while ( region.hasNext() ) {
        dsList = m_ICIndex[ region.next() ];
        if ( ! dsList ) continue;
        for (int i=0; i < dsList->size(); ++i) {
            obj = dsList->at( i );
            r = obj->angularDistanceTo( p ).Degrees();
            if ( r < rTry ) {
                rTry = r;
                oTry = obj;
            }
        }
    }

    rTry *= 0.8;
    if ( rTry < rBest ) {
        rBest = rTry;
        oBest = oTry;
    }

    rTry = maxrad;
    region.reset();
    while ( region.hasNext() ) {
        dsList = m_NGCIndex[ region.next() ];
        if ( ! dsList ) continue;
        for (int i=0; i < dsList->size(); ++i) {
            obj = dsList->at( i );
            r = obj->angularDistanceTo( p ).Degrees();
            if ( r < rTry ) {
                rTry = r;
                oTry = obj;
            }
        }
    }

    rTry *= 0.6;
    if ( rTry < rBest ) {
        rBest = rTry;
        oBest = oTry;
    }

    rTry = maxrad;

    region.reset();
    while ( region.hasNext() ) {
        dsList = m_OtherIndex[ region.next() ];
        if ( ! dsList ) continue;
        for (int i=0; i < dsList->size(); ++i) {
            obj = dsList->at( i );
            r = obj->angularDistanceTo( p ).Degrees();
            if ( r < rTry ) {
                rTry = r;
                oTry = obj;
            }
        }
    }

    rTry *= 0.6;
    if ( rTry < rBest ) {
        rBest = rTry;
        oBest = oTry;
    }

    rTry = maxrad;

    region.reset();
    while ( region.hasNext() ) {
        dsList = m_MessierIndex[ region.next() ];
        if ( ! dsList ) continue;
        for (int i=0; i < dsList->size(); ++i) {
            obj = dsList->at( i );
            r = obj->angularDistanceTo( p ).Degrees();
            if ( r < rTry ) {
                rTry = r;
                oTry = obj;
            }
        }
    }

    // -jbb: this is the template of the non-indexed way
    //
    //foreach ( SkyObject *o, m_MessierList ) {
    //  r = o->angularDistanceTo( p ).Degrees();
    //  if ( r < rTry ) {
    //          rTry = r;
    //          oTry = o;
    //  }
    //}

    rTry *= 0.5;
    if ( rTry < rBest ) {
        rBest = rTry;
        oBest = oTry;
    }

    maxrad = rBest;
    return oBest;
}

void DeepSkyComponent::clearList(QList<DeepSkyObject*>& list) {
    while( !list.isEmpty() ) {
        SkyObject *o = list.takeFirst();
        removeFromNames( o );
        delete o;
    }
}

void DeepSkyComponent::clear() {
    clearList( m_MessierList );
    clearList( m_NGCList );
    clearList( m_ICList );
    clearList( m_OtherList );
}<|MERGE_RESOLUTION|>--- conflicted
+++ resolved
@@ -138,11 +138,7 @@
     sequence.append(qMakePair(QString("Longname"),KSParser::D_QSTRING));
     //No width to be appended for last sequence object
 
-<<<<<<< HEAD
-    QString file_name = KSPaths::locate(QStandardPaths::DataLocation, QString("ngcic.dat") );
-=======
     QString file_name = KSPaths::locate(QStandardPaths::GenericDataLocation, QString("ngcic.dat") );
->>>>>>> 3d64057a
     KSParser deep_sky_parser(file_name, '#', sequence, widths);
 
     deep_sky_parser.SetProgress( i18n("Loading NGC/IC objects"), 13444, 10 );
