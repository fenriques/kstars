/***************************************************************************
                          skymapcomposite.cpp  -  K Desktop Planetarium
                             -------------------
    begin                : 2005/07/08
    copyright            : (C) 2005 by Thomas Kabelmann
    email                : thomas.kabelmann@gmx.de
 ***************************************************************************/

/***************************************************************************
 *                                                                         *
 *   This program is free software; you can redistribute it and/or modify  *
 *   it under the terms of the GNU General Public License as published by  *
 *   the Free Software Foundation; either version 2 of the License, or     *
 *   (at your option) any later version.                                   *
 *                                                                         *
 ***************************************************************************/

#include "skymapcomposite.h"

#include <QPolygonF>

#include "Options.h"
#include "kstars.h"
#include "kstarsdata.h"
#include "skymap.h"
#include "starobject.h"
#include "deepskyobject.h"
#include "ksplanet.h"

#include "constellationboundary.h"
#include "constellationboundarylines.h"
#include "constellationlines.h"
#include "constellationnamescomponent.h"
#include "coordinategrid.h"
#include "customcatalogcomponent.h"
#include "deepskycomponent.h"
#include "equator.h"
#include "ecliptic.h"
#include "horizoncomponent.h"
#include "jupitermoonscomponent.h"
#include "milkyway.h"
#include "solarsystemcomposite.h"
#include "starcomponent.h"
#include "satellitecomposite.h"

#include "skymesh.h"
#include "skylabeler.h"
#include "infoboxes.h"

SkyMapComposite::SkyMapComposite(SkyComponent *parent, KStarsData *data) : 
    SkyComposite(parent), m_reindexNum( J2000 )
{
    m_skyLabeler = SkyLabeler::Instance();

    m_skyMesh = SkyMesh::Create( data, 5 );  // level 5 mesh = 8192 trixels

    m_skyMesh->debug( 0 );               //  1 => print "indexing ..."
                                         //  2 => prints totals too
                                         // 10 => prints detailed lists
                                         // You can also set the debug level of individual
                                         // appendLine() and appendPoly() calls.
    //Add all components
	m_MilkyWay = new MilkyWay( this );
	addComponent( m_MilkyWay );
	//Stars must come before constellation lines
	m_Stars = new StarComponent( this );
	addComponent( m_Stars );

	m_CoordinateGrid = new CoordinateGrid( this );
	addComponent( m_CoordinateGrid );

	m_CBoundLines = new ConstellationBoundaryLines( this );
	addComponent( m_CBoundLines );

	m_CLines = new ConstellationLines( this );
	addComponent( m_CLines );

	m_CNames = new ConstellationNamesComponent( this );
	addComponent( m_CNames );

	m_Equator = new Equator( this );
	addComponent( m_Equator );

	m_Ecliptic = new Ecliptic( this );
	addComponent( m_Ecliptic );

	m_Horizon = new HorizonComponent( this );
	addComponent( m_Horizon );

	m_Satellites = new SatelliteComposite( this );
	addComponent( m_Satellites );

	//m_DeepSky = new DeepSkyComponent( this, &Options::showDeepSky, 
	//		&Options::showMessier, &Options::showNGC, &Options::showIC, 
	//		&Options::showOther, &Options::showMessierImages );

    m_DeepSky = new DeepSkyComponent( this );
	addComponent( m_DeepSky );

	//FIXME: can't use Options::showCatalog as visibility fcn, 
	//because it returns QList, not bool
	m_CustomCatalogs = new SkyComposite( this );
	foreach ( const QString &fname, Options::catalogFile() ) 
		m_CustomCatalogs->addComponent( new CustomCatalogComponent( this, fname, false,  &Options::showOther ) );
	
	m_SolarSystem = new SolarSystemComposite( this, data );
	addComponent( m_SolarSystem );

	connect( this, SIGNAL( progressText( const QString & ) ), 
					data, SIGNAL( progressText( const QString & ) ) );
}

SkyMapComposite::~SkyMapComposite()
{
    delete m_skyLabeler;     // These are on the heap to avoid header file hell.
    delete m_skyMesh;
}

void SkyMapComposite::update(KStarsData *data, KSNumbers *num )
{
    //printf("updating SkyMapComposite\n");
	//1. Milky Way
	//m_MilkyWay->update( data, num );
	//2. Coordinate grid
	//m_CoordinateGrid->update( data, num );
	//3. Constellation boundaries
	//m_CBounds->update( data, num );
	//4. Constellation lines
	//m_CLines->update( data, num );
	//5. Constellation names
	m_CNames->update( data, num );
	//6. Equator
	//m_Equator->update( data, num );
	//7. Ecliptic
	//m_Ecliptic->update( data, num );
	//8. Deep sky
	//m_DeepSky->update( data, num );
	//9. Custom catalogs
	m_CustomCatalogs->update( data, num );
	//10. Stars
	//m_Stars->update( data, num );
    //m_CLines->update( data, num );  // MUST follow stars.

	//12. Solar system
	m_SolarSystem->update( data, num );
	//13. Satellites
	m_Satellites->update( data, num );
	//14. Horizon
	m_Horizon->update( data, num );
}

void SkyMapComposite::updatePlanets(KStarsData *data, KSNumbers *num )
{
	m_SolarSystem->updatePlanets( data, num );
}

void SkyMapComposite::updateMoons(KStarsData *data, KSNumbers *num )
{
	m_SolarSystem->updateMoons( data, num );
}

//Reimplement draw function so that we have control over the order of 
//elements, and we can add object labels
//
//The order in which components are drawn naturally determines the 
//z-ordering (the layering) of the components.  Objects which 
//should appear "behind" others should be drawn first.
void SkyMapComposite::draw(KStars *ks, QPainter& psky, double scale)
{
    m_map = ks->map();

    m_Stars->reindex( &m_reindexNum );
    m_CLines->reindex( &m_reindexNum );

    // This ensures that the JIT updates are synchronized for the entire draw
    // cycle so the sky moves as a single sheet.
    ks->data()->syncUpdateIDs();

    float radius = m_map->fov();
    if ( radius > 90.0 ) radius = 90.0;

    SkyPoint* focus = m_map->focus();
    m_skyMesh->aperture( focus, radius + 1.0, DRAW_BUF ); // divide by 2 for testing

    if ( Options::showGrid() || Options::showCBounds() || 
			Options::showEquator() && ! m_skyMesh->isZoomedIn() ) {

        m_skyMesh->index( focus, radius + 1.0, NO_PRECESS_BUF );
    }

    m_skyLabeler->reset( m_map, psky, scale ); 
	m_skyLabeler->useStdFont( psky );
	ks->infoBoxes()->reserveBoxes( psky );

	//TIMING
	//QTime t;
    //t.start();
	//1. Milky Way
//	t.start();
<<<<<<< HEAD
	m_MilkyWay->draw( ks, psky, scale );
//	kDebug() << QString("Milky Way  : %1 ms").arg( t.elapsed() );
=======
    m_MilkyWay->draw( ks, psky, scale );
//	kDebug() << QString("Milky Way  : %1 ms").arg( t.elapsed() ) << endl;
>>>>>>> a20dfa7c

	//2. Coordinate grid
//	t.start();
	m_CoordinateGrid->draw( ks, psky, scale );
//	kDebug() << QString("Coord grid : %1 ms").arg( t.elapsed() );

	//3. Constellation boundaries
//	t.start();
<<<<<<< HEAD
	m_CBounds->draw( ks, psky, scale );
//	kDebug() << QString("Cons Bound : %1 ms").arg( t.elapsed() );
=======
	m_CBoundLines->draw( ks, psky, scale );
//	kDebug() << QString("Cons Bound : %1 ms").arg( t.elapsed() ) << endl;
>>>>>>> a20dfa7c

	//4. Constellation lines
//	t.start();
	m_CLines->draw( ks, psky, scale );
//	kDebug() << QString("Cons Lines : %1 ms").arg( t.elapsed() );

	//5. Constellation names
//	t.start();
	m_CNames->draw( ks, psky, scale );
//	kDebug() << QString("Cons Names : %1 ms").arg( t.elapsed() );

	//6. Equator
//	t.start();
	m_Equator->draw( ks, psky, scale );
//	kDebug() << QString("Equator     : %1 ms").arg( t.elapsed() );

	//7. Ecliptic
//	t.start();
	m_Ecliptic->draw( ks, psky, scale );
//	kDebug() << QString("Ecliptic    : %1 ms").arg( t.elapsed() );

	//8. Deep sky
//	t.start();
	m_DeepSky->draw( ks, psky, scale );
//	kDebug() << QString("Deep sky    : %1 ms").arg( t.elapsed() );

	//9. Custom catalogs
//	t.start();
	m_CustomCatalogs->draw( ks, psky, scale );
//	kDebug() << QString("Custom cat  : %1 ms").arg( t.elapsed() );

	//10. Stars
//	t.restart();
	m_Stars->draw( ks, psky, scale );
//	kDebug() << QString("Stars       : %1 ms").arg( t.elapsed() );

	//11. Solar system
//	t.start();
	m_SolarSystem->draw( ks, psky, scale );
//	kDebug() << QString("Solar sys   : %1 ms").arg( t.elapsed() );

	//12. Satellite tracks
//	t.start();
//SATELLITE_DISABLE
//	m_Satellites->draw( ks, psky, scale );
//	kDebug() << QString("Satellites  : %1 ms").arg( t.elapsed() );

	//13. Object name labels
//	t.start();
	ks->map()->drawObjectLabels( labelObjects(), psky, scale );
//	kDebug() << QString("Name labels : %1 ms").arg( t.elapsed() );

	//14. Horizon (and ground)
//	t.start();
	m_Horizon->draw( ks, psky, scale );
<<<<<<< HEAD
//	kDebug() << QString("Horizon     : %1 ms").arg( t.elapsed() );
=======
//	kDebug() << QString("Horizon     : %1 ms").arg( t.elapsed() ) << endl;

	//m_Ecliptic->drawLabel( ks, psky, scale );
	//m_Equator->drawLabel( ks, psky, scale );

	m_skyLabeler->resetFont( psky );
    m_skyLabeler->draw( ks, psky );
	m_skyLabeler->useStdFont( psky );

    // -jbb uncomment these to see trixel outlines:

    //psky.setPen(  QPen( QBrush( QColor( "green" ) ), 1, Qt::SolidLine ) );
    //m_skyMesh->draw( ks, psky, scale, IN_CONSTELL_BUF );

    //psky.setPen(  QPen( QBrush( QColor( "yellow" ) ), 1, Qt::SolidLine ) );
    //m_skyMesh->draw( ks, psky, scale, OBJ_NEAREST_BUF );

    m_reindexNum = KSNumbers( ks->data()->updateNum()->julianDay() );
>>>>>>> a20dfa7c
}

//Select nearest object to the given skypoint, but give preference 
//to certain object types.
//we multiply each object type's smallest angular distance by the 
//following factors before selecting the final nearest object:
// faint stars = 1.0 (not weighted)
// stars brighter than 4th mag = 0.75
// IC catalog = 0.8
// NGC catalog = 0.6
// "other" catalog = 0.6
// Messier object = 0.5
// custom object = 0.5
// Solar system = 0.25
SkyObject* SkyMapComposite::objectNearest( SkyPoint *p, double &maxrad ) {
	double rTry = maxrad;
	double rBest = maxrad;
	SkyObject *oTry = 0;
	SkyObject *oBest = 0;

    m_skyMesh->aperture( p, maxrad + 1.0, OBJ_NEAREST_BUF);
    //kDebug() << QString("Nearest trixels: %1\n").arg( m_skyMesh->intersectSize());

    if ( Options::showStars() ) {
	    oBest = m_Stars->objectNearest( p, rBest );
	    //reduce rBest by 0.75 for stars brighter than 4th mag
	    if ( oBest && oBest->mag() < 4.0 ) rBest *= 0.75;
    }

    if ( Options::showDeepSky() ) {
	    //m_DeepSky internally discriminates among deepsky catalogs
	    //and renormalizes rTry
	    oTry = m_DeepSky->objectNearest( p, rTry ); 
	    if ( rTry < rBest ) {
		    rBest = rTry;
		    oBest = oTry;
	    }
    }

	rTry = maxrad;
	oTry = m_CustomCatalogs->objectNearest( p, rTry );
	rTry *= 0.5;
	if ( rTry < rBest ) {
		rBest = rTry;
		oBest = oTry;
	}

	rTry = maxrad;
	oTry = m_SolarSystem->objectNearest( p, rTry );
	rTry *= 0.25;
	if ( rTry < rBest ) {
		rBest = rTry;
		oBest = oTry;
	}

	maxrad = rBest;
	return oBest; //will be 0 if no object nearer than maxrad was found

}

bool SkyMapComposite::addNameLabel( SkyObject *o ) {
	if ( !o ) return false;
	labelObjects().append( o );
	return true;
}

bool SkyMapComposite::removeNameLabel( SkyObject *o ) {
	if ( !o ) return false;
	int index = labelObjects().indexOf( o );
	if ( index < 0 ) return false;
	labelObjects().removeAt( index );
	return true;
}

bool SkyMapComposite::addTrail( SkyObject *o ) {
	foreach ( SkyComponent *comp, solarSystem() ) {
		if ( comp->addTrail( o ) ) return true;
	}
	//Did not find object o
	return false;
}

bool SkyMapComposite::hasTrail( SkyObject *o, bool &found ) {
	found = false;
	foreach ( SkyComponent *comp, solarSystem() ) {
		if ( comp->hasTrail( o, found ) ) return true;
		//It's possible we found the object, but it had no trail:
		if ( found ) return false;
	}
	//Did not find object o
	return false;
}

bool SkyMapComposite::removeTrail( SkyObject *o ) {
	foreach ( SkyComponent *comp, solarSystem() ) {
		if ( comp->removeTrail( o ) ) return true;
	}
	//Did not find object o
	return false;
}

void SkyMapComposite::clearTrailsExcept( SkyObject *exOb ) {
	foreach ( SkyComponent *comp, solarSystem() ) {
		comp->clearTrailsExcept( exOb );
	}
}

void SkyMapComposite::setFaintStarMagnitude( float newMag ) {
	m_Stars->setFaintMagnitude( newMag );
}

void SkyMapComposite::setStarColorMode( int newMode ) {
	m_Stars->setStarColorMode( newMode );
}

void SkyMapComposite::setStarColorIntensity( int newIntensity ) {
	m_Stars->setStarColorIntensity( newIntensity );
}

QHash<int, QStringList>& SkyMapComposite::objectNames() {
	return m_ObjectNames;
}

QStringList& SkyMapComposite::objectNames( int type ) {
	return m_ObjectNames[ type ];
}

SkyObject* SkyMapComposite::findByName( const QString &name ) {
	//We search the children in an "intelligent" order (most-used 
	//object types first), in order to avoid wasting too much time 
	//looking for a match.  The most important part of this ordering 
	//is that stars should be last (because the stars list is so long)
	SkyObject *o = 0;
	o = m_SolarSystem->findByName( name );
	if ( o ) return o;
	o = m_DeepSky->findByName( name );
	if ( o ) return o;
	o = m_CustomCatalogs->findByName( name );
	if ( o ) return o;
	o = m_Stars->findByName( name );
	if ( o ) return o;

	return 0;
}


SkyObject* SkyMapComposite::findStarByGenetiveName( const QString name ) {
    return m_Stars->findStarByGenetiveName( name );
}

/**
SkyObject* SkyMapComposite::findStarByGenetiveName( const QString &name ) {
	foreach( SkyObject *s, m_Stars->objectList() ) 
		if ( s->name2() == name || ((StarObject*)s)->gname(false) == name ) 
			return (SkyObject*)s;

	return 0;
}
**/

void SkyMapComposite::addCustomCatalog( const QString &filename, bool (*visibleMethod)() ) {
	m_CustomCatalogs->addComponent( new CustomCatalogComponent( this, filename, false, visibleMethod ) );
}

void SkyMapComposite::removeCustomCatalog( const QString &name ) {
  foreach( SkyComponent *sc, m_CustomCatalogs->components() ) {
    CustomCatalogComponent *ccc = (CustomCatalogComponent*)sc;

    if ( ccc->name() == name ) {
      m_CustomCatalogs->removeComponent( ccc );
      return;
    }
  }
  
  kWarning() << i18n( "Could not find custom catalog component named %1." , name) ;
}

void SkyMapComposite::reloadDeepSky( KStarsData *data ) {
	m_DeepSky->clear();
	m_DeepSky->init( data );
}

void SkyMapComposite::reloadAsteroids( KStarsData *data ) {
	m_SolarSystem->reloadAsteroids( data );
}

void SkyMapComposite::reloadComets( KStarsData *data ) {
	m_SolarSystem->reloadComets( data );
}

void SkyMapComposite::emitProgressText( const QString &message ) {
	emit progressText( message );
    qApp->processEvents();         // -jbb: this seemed to make it work.
    //kDebug() << QString("PROGRESS TEXT: %1\n").arg( message );
}

float SkyMapComposite::faintStarMagnitude() const { 
	return m_Stars->faintMagnitude(); 
}

int SkyMapComposite::starColorMode() const { 
	return m_Stars->starColorMode(); 
}

int SkyMapComposite::starColorIntensity() const { 
	return m_Stars->starColorIntensity(); 
}

QList<DeepSkyObject*>& SkyMapComposite::deepSkyObjects() { 
	return m_DeepSky->objectList(); 
}

QList<SkyComponent*> SkyMapComposite::solarSystem() { 
	return m_SolarSystem->components(); 
}

QList<SkyObject*>& SkyMapComposite::constellationNames() { 
	return m_CNames->objectList(); 
}

QList<SkyObject*>& SkyMapComposite::stars() { 
	return m_Stars->objectList(); 
}

QList<SkyObject*>& SkyMapComposite::asteroids() { 
	return m_SolarSystem->asteroids(); 
}

QList<SkyObject*>& SkyMapComposite::comets() { 
	return m_SolarSystem->comets(); 
}

KSPlanet* SkyMapComposite::earth() { 
	return m_SolarSystem->earth(); 
}

QList<SkyComponent*> SkyMapComposite::customCatalogs() { 
	return m_CustomCatalogs->components(); 
}

#include "skymapcomposite.moc"<|MERGE_RESOLUTION|>--- conflicted
+++ resolved
@@ -197,13 +197,8 @@
     //t.start();
 	//1. Milky Way
 //	t.start();
-<<<<<<< HEAD
-	m_MilkyWay->draw( ks, psky, scale );
+    m_MilkyWay->draw( ks, psky, scale );
 //	kDebug() << QString("Milky Way  : %1 ms").arg( t.elapsed() );
-=======
-    m_MilkyWay->draw( ks, psky, scale );
-//	kDebug() << QString("Milky Way  : %1 ms").arg( t.elapsed() ) << endl;
->>>>>>> a20dfa7c
 
 	//2. Coordinate grid
 //	t.start();
@@ -212,13 +207,8 @@
 
 	//3. Constellation boundaries
 //	t.start();
-<<<<<<< HEAD
-	m_CBounds->draw( ks, psky, scale );
+	m_CBoundLines->draw( ks, psky, scale );
 //	kDebug() << QString("Cons Bound : %1 ms").arg( t.elapsed() );
-=======
-	m_CBoundLines->draw( ks, psky, scale );
-//	kDebug() << QString("Cons Bound : %1 ms").arg( t.elapsed() ) << endl;
->>>>>>> a20dfa7c
 
 	//4. Constellation lines
 //	t.start();
@@ -274,10 +264,7 @@
 	//14. Horizon (and ground)
 //	t.start();
 	m_Horizon->draw( ks, psky, scale );
-<<<<<<< HEAD
 //	kDebug() << QString("Horizon     : %1 ms").arg( t.elapsed() );
-=======
-//	kDebug() << QString("Horizon     : %1 ms").arg( t.elapsed() ) << endl;
 
 	//m_Ecliptic->drawLabel( ks, psky, scale );
 	//m_Equator->drawLabel( ks, psky, scale );
@@ -295,7 +282,6 @@
     //m_skyMesh->draw( ks, psky, scale, OBJ_NEAREST_BUF );
 
     m_reindexNum = KSNumbers( ks->data()->updateNum()->julianDay() );
->>>>>>> a20dfa7c
 }
 
 //Select nearest object to the given skypoint, but give preference 
