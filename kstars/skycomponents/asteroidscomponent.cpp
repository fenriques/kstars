--- conflicted
+++ resolved
@@ -122,11 +122,7 @@
     sequence.append(qMakePair(QString("class"), KSParser::D_QSTRING));
 
     //QString file_name = KSPaths::locate( QStandardPaths::DataLocation,  );
-<<<<<<< HEAD
-    QString file_name = KSPaths::locate(QStandardPaths::DataLocation, QString("asteroids.dat"));
-=======
     QString file_name = KSPaths::locate(QStandardPaths::GenericDataLocation, QString("asteroids.dat"));
->>>>>>> 3d64057a
     KSParser asteroid_parser(file_name, '#', sequence);
 
     QHash<QString, QVariant> row_content;
