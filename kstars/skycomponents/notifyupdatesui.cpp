/***************************************************************************
                          notifyupdatesui.cpp  -  K Desktop Planetarium
                             -------------------
    begin                : 2012/05/03
    copyright            : (C) 2012 by Samikshan Bairagya
    email                : samikshan@gmail.com
 ***************************************************************************/

/***************************************************************************
 *                                                                         *
 *   This program is free software; you can redistribute it and/or modify  *
 *   it under the terms of the GNU General Public License as published by  *
 *   the Free Software Foundation; either version 2 of the License, or     *
 *   (at your option) any later version.                                   *
 *                                                                         *
 ***************************************************************************/


#include "skyobjects/supernova.h"
#include "supernovaecomponent.h"
#include "notifyupdatesui.h"
#include "ui_notifyupdatesui.h"
#include "kstars.h"
#include "kstarsdata.h"
#include "skymap.h"
#include "kdebug.h"
#include "QTreeWidget"
#include <QtGui/QApplication>

NotifyUpdatesUI::NotifyUpdatesUI(QWidget *parent) :
    QDialog(parent),
    ui(new Ui::NotifyUpdatesUI)
{
    ui->setupUi(this);
    setWindowTitle(i18n("New Supernova(e) discovered!"));
    connect(ui->centrePushButton, SIGNAL( clicked() ), SLOT( slotCenter() ));
}

NotifyUpdatesUI::~NotifyUpdatesUI()
{
    delete ui;
}

void NotifyUpdatesUI::addItems(QList<SkyObject*> updatesList)
{
    //int len = updatesList.size();
    foreach (SkyObject *so , updatesList)
    {
        Supernova * sup = (Supernova *)so;

        QString name = sup->name();
<<<<<<< HEAD
        QString hostGalaxy = i18n("Host Galaxy :: ");
        hostGalaxy.append(sup->getHostGalaxy());
        QString magnitude = i18n("Magnitude :: ");
        magnitude.append(QString::number(sup->getMagnitude()));
        QString type = i18n("Type :: ");
        type.append(sup->getType());
        QString position = i18n("Position :: RA : ");
        position.append(sup->getRA().toHMSString());
        position.append(i18n(" Dec : "));
        position.append(sup->getDec().toDMSString());
        QString date = i18n("Date :: ");
        date.append(sup->getDate());
=======
        QString hostGalaxy = i18n("Host Galaxy :: %1", sup->getHostGalaxy());
        QString magnitude = i18n("Magnitude :: %1", QString::number(sup->getMagnitude()));
        QString type = i18n("Type :: %1", sup->getType());
        QString position = i18n("Position :: RA : %1 Dec : %2", sup->getRA().toHMSString(), sup->getDec().toDMSString());
        QString date = i18n("Date :: %1", sup->getDate());
>>>>>>> 69a81fac

        QTreeWidgetItem *info = new QTreeWidgetItem(ui->infoTreeWidget);
        QTreeWidgetItem *hGalaxy = new QTreeWidgetItem(info);
        QTreeWidgetItem *t = new QTreeWidgetItem(info);
        QTreeWidgetItem *mag = new QTreeWidgetItem(info);
        QTreeWidgetItem *pos = new QTreeWidgetItem(info);
        QTreeWidgetItem *dt = new QTreeWidgetItem(info);

        info->setText(0,  name);
        hGalaxy->setText(0, hostGalaxy);
        pos->setText(0, position);
        mag->setText(0, magnitude);
        t->setText(0, type);
        dt->setText(0, date);
        ui->infoTreeWidget->addTopLevelItem(info);
    }
}

void NotifyUpdatesUI::slotCenter()
{
    KStars* kstars = KStars::Instance();
    SkyObject *o = 0;
    // get selected item
    if ( ui->infoTreeWidget->currentItem() != 0) {
        if (ui->infoTreeWidget->currentItem()->childCount() > 0)      //Serial No. is selected
            o = kstars->data()->objectNamed( ui->infoTreeWidget->currentItem()->text(0) );
        else
            o = kstars->data()->objectNamed( ui->infoTreeWidget->currentItem()->parent()->text(0) );
    }
    if (o != 0) {
        kstars->map()->setFocusPoint( o );
        kstars->map()->setFocusObject( o );
        kstars->map()->setDestination( *kstars->map()->focusPoint() );
    }
}<|MERGE_RESOLUTION|>--- conflicted
+++ resolved
@@ -49,26 +49,11 @@
         Supernova * sup = (Supernova *)so;
 
         QString name = sup->name();
-<<<<<<< HEAD
-        QString hostGalaxy = i18n("Host Galaxy :: ");
-        hostGalaxy.append(sup->getHostGalaxy());
-        QString magnitude = i18n("Magnitude :: ");
-        magnitude.append(QString::number(sup->getMagnitude()));
-        QString type = i18n("Type :: ");
-        type.append(sup->getType());
-        QString position = i18n("Position :: RA : ");
-        position.append(sup->getRA().toHMSString());
-        position.append(i18n(" Dec : "));
-        position.append(sup->getDec().toDMSString());
-        QString date = i18n("Date :: ");
-        date.append(sup->getDate());
-=======
         QString hostGalaxy = i18n("Host Galaxy :: %1", sup->getHostGalaxy());
         QString magnitude = i18n("Magnitude :: %1", QString::number(sup->getMagnitude()));
         QString type = i18n("Type :: %1", sup->getType());
         QString position = i18n("Position :: RA : %1 Dec : %2", sup->getRA().toHMSString(), sup->getDec().toDMSString());
         QString date = i18n("Date :: %1", sup->getDate());
->>>>>>> 69a81fac
 
         QTreeWidgetItem *info = new QTreeWidgetItem(ui->infoTreeWidget);
         QTreeWidgetItem *hGalaxy = new QTreeWidgetItem(info);
