--- conflicted
+++ resolved
@@ -40,9 +40,7 @@
     QWidget *widget = new QWidget;
     ui.setupUi( widget );
     ui.tabWidget->setCurrentIndex(0);
-<<<<<<< HEAD
-
-    setWindowTitle( xi18n( "Define Equipment" ) );
+    setWindowTitle( xi18n( "Configure Equipment" ) );
 
     QVBoxLayout *mainLayout = new QVBoxLayout;
     mainLayout->addWidget(widget);
@@ -53,11 +51,6 @@
 
     QObject::connect(buttonBox, SIGNAL(rejected()), this, SLOT(close()));
 
-=======
-    setMainWidget( widget );
-    setCaption( i18n( "Configure Equipment" ) );
-    setButtons( KDialog::Close );
->>>>>>> 402d5cac
     ks = KStars::Instance();
     nextScope = 0;
     nextEyepiece = 0;
