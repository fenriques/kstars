/***************************************************************************
                          altvstime.cpp  -  description
                             -------------------
    begin                : wed nov 17 08:05:11 CET 2002
    copyright            : (C) 2002-2003 by Pablo de Vicente
    email                : vicente@oan.es
 ***************************************************************************/

/***************************************************************************
 *                                                                         *
 *   This program is free software; you can redistribute it and/or modify  *
 *   it under the terms of the GNU General Public License as published by  *
 *   the Free Software Foundation; either version 2 of the License, or     *
 *   (at your option) any later version.                                   *
 *                                                                         *
 ***************************************************************************/

#include "altvstime.h"

#include <QVBoxLayout>
#include <QFrame>

#include <KLocalizedString>
#include <QDialog>
#include <KPlotting/KPlotObject>
#include <KPlotting/KPlotAxis>
#include <KPlotting/KPlotWidget>
#include <QPainter>
#include <QtPrintSupport/QPrinter>
#include <QtPrintSupport/QPrintDialog>

#include "dms.h"
#include "ksalmanac.h"
#include "kstarsdata.h"
#include "kstarsdatetime.h"
#include "ksnumbers.h"
#include "simclock.h"
#include "kssun.h"
#include "dialogs/finddialog.h"
#include "dialogs/locationdialog.h"
#include "geolocation.h"
#include "skyobjects/skypoint.h"
#include "skyobjects/skyobject.h"

#include <kplotwidget.h>
#include "avtplotwidget.h"
#include "ui_altvstime.h"


AltVsTimeUI::AltVsTimeUI( QWidget *p ) :
    QFrame( p )
{
    setupUi( this );
}

AltVsTime::AltVsTime( QWidget* parent)  :
    QDialog( parent )
{
    setWindowTitle(i18n( "Altitude vs. Time" ) );

    setModal( false );

    QVBoxLayout* topLayout = new QVBoxLayout;
    setLayout(topLayout);
    topLayout->setMargin( 0 );
    avtUI = new AltVsTimeUI( this );

<<<<<<< HEAD
=======

>>>>>>> 128ae03b
    // Layers for setting up the plot's priority: the current curve should be above the other curves.
    // The Rise/Set/Transit markers should be on top, with highest priority.
    avtUI->View->addLayer("currentCurveLayer", avtUI->View->layer("main"), QCustomPlot::limAbove);
    avtUI->View->addLayer("markersLayer", avtUI->View->layer("currentCurveLayer"), QCustomPlot::limAbove);

    // Set up the Graph Window:
    avtUI->View->setBackground(QBrush(QColor(0, 0, 0)));
    avtUI->View->xAxis->grid()->setVisible(false);
    avtUI->View->yAxis->grid()->setVisible(false);
    QColor axisColor(Qt::white);
    QPen axisPen(axisColor, 1);
    avtUI->View->xAxis->setBasePen(axisPen);
    avtUI->View->xAxis->setTickPen(axisPen);
    avtUI->View->xAxis->setSubTickPen(axisPen);
    avtUI->View->xAxis->setTickLabelColor(axisColor);
    avtUI->View->xAxis->setLabelColor(axisColor);

    avtUI->View->xAxis2->setBasePen(axisPen);
    avtUI->View->xAxis2->setTickPen(axisPen);
    avtUI->View->xAxis2->setSubTickPen(axisPen);
    avtUI->View->xAxis2->setTickLabelColor(axisColor);
    avtUI->View->xAxis2->setLabelColor(axisColor);

    avtUI->View->yAxis->setBasePen(axisPen);
    avtUI->View->yAxis->setTickPen(axisPen);
    avtUI->View->yAxis->setSubTickPen(axisPen);
    avtUI->View->yAxis->setTickLabelColor(axisColor);
    avtUI->View->yAxis->setLabelColor(axisColor);

    avtUI->View->yAxis2->setBasePen(axisPen);
    avtUI->View->yAxis2->setTickPen(axisPen);
    avtUI->View->yAxis2->setSubTickPen(axisPen);
    avtUI->View->yAxis2->setTickLabelColor(axisColor);
    avtUI->View->yAxis2->setLabelColor(axisColor);

    // give the axis some labels:
    avtUI->View->xAxis2->setLabel("Local Sidereal Time");
    avtUI->View->xAxis2->setVisible(true);
    avtUI->View->yAxis2->setVisible(true);
    avtUI->View->yAxis2->setAutoTicks(false);
    avtUI->View->yAxis2->setTickLength(0, 0);
    avtUI->View->xAxis->setLabel("Local Time");
    avtUI->View->yAxis->setLabel("Altitude");
    avtUI->View->xAxis->setRange(43200, 129600);
    avtUI->View->xAxis2->setRange(61200, 147600);
    avtUI->View->xAxis->setDateTimeSpec(Qt::UTC);
    avtUI->View->xAxis2->setDateTimeSpec(Qt::UTC);
    avtUI->View->xAxis->setTickLabelType(QCPAxis::ltDateTime);
    avtUI->View->xAxis2->setTickLabelType(QCPAxis::ltDateTime);
    avtUI->View->xAxis->setDateTimeFormat("h:mm");
    avtUI->View->xAxis2->setDateTimeFormat("h:mm");
    avtUI->View->xAxis->setAutoTickStep(false);
    avtUI->View->xAxis->setTickStep(7200);
    avtUI->View->xAxis2->setAutoTickStep(false);
    avtUI->View->xAxis2->setTickStep(7200);

    // set up the Zoom/Pan features for the Top X Axis
    avtUI->View->axisRect()->setRangeDragAxes(avtUI->View->xAxis2, avtUI->View->yAxis);
    avtUI->View->axisRect()->setRangeZoomAxes(avtUI->View->xAxis2, avtUI->View->yAxis);

    // set up the margins, for a nice view
    avtUI->View->axisRect()->setAutoMargins(QCP::msBottom | QCP::msLeft | QCP::msTop );
    avtUI->View->axisRect()->setMargins(QMargins(0, 0, 7, 0));

    // set up the interaction set:
    avtUI->View->setInteraction(QCP::iRangeZoom, true);
    avtUI->View->setInteraction(QCP::iRangeDrag, true);

    // draw the gradient:
    drawGradient();

    // set up the background image:
    background = new QCPItemPixmap(avtUI->View);
    background->setPixmap(*gradient);
    background->topLeft->setType(QCPItemPosition::ptPlotCoords);
    background->bottomRight->setType(QCPItemPosition::ptPlotCoords);
    background->setScaled(true,Qt::IgnoreAspectRatio);
    background->setLayer("background");
    background->setVisible(true);
    avtUI->View->addItem(background);

    avtUI->raBox->setDegType( false );
    avtUI->decBox->setDegType( true );

    //FIXME:
    //Doesn't make sense to manually adjust long/lat unless we can modify TZ also
    avtUI->longBox->setReadOnly( true );
    avtUI->latBox->setReadOnly( true );

    topLayout->addWidget( avtUI );

    QDialogButtonBox *buttonBox = new QDialogButtonBox(QDialogButtonBox::Close);
    topLayout->addWidget(buttonBox);
    connect(buttonBox, SIGNAL(rejected()), this, SLOT(reject()));

    QPushButton *printB = new QPushButton(QIcon::fromTheme("document-print"), i18n("&Print..."));
    printB->setToolTip(i18n("Print the Altitude vs. time plot"));
    buttonBox->addButton(printB, QDialogButtonBox::ActionRole);
    connect(printB, SIGNAL(clicked()), this, SLOT(slotPrint()));

    geo = KStarsData::Instance()->geo();

    DayOffset = 0;
    // set up the initial minimum and maximum altitude
    minAlt = 0;
    maxAlt = 0;
    showCurrentDate();
    if ( getDate().time().hour() > 12 )
        DayOffset = 1;

    avtUI->longBox->show( geo->lng() );
    avtUI->latBox->show( geo->lat() );

    computeSunRiseSetTimes();
    setLSTLimits();
    setDawnDusk();

    connect( avtUI->View->yAxis,    SIGNAL(rangeChanged(QCPRange)), this,   SLOT( onYRangeChanged(QCPRange)));
    connect( avtUI->View->xAxis2,    SIGNAL(rangeChanged(QCPRange)), this,   SLOT( onXRangeChanged(QCPRange)));
    connect( avtUI->View, SIGNAL( plottableClick(QCPAbstractPlottable*,QMouseEvent*)), this, SLOT(plotMousePress(QCPAbstractPlottable *, QMouseEvent *)) );
    connect( avtUI->View, SIGNAL(mouseMove(QMouseEvent*)), this, SLOT(mouseOverLine(QMouseEvent*)));

    connect( avtUI->browseButton, SIGNAL( clicked() ), this, SLOT( slotBrowseObject() ) );
    connect( avtUI->cityButton,   SIGNAL( clicked() ), this, SLOT( slotChooseCity() ) );
    connect( avtUI->updateButton, SIGNAL( clicked() ), this, SLOT( slotUpdateDateLoc() ) );
    connect( avtUI->clearButton , SIGNAL( clicked() ), this, SLOT( slotClear() ) );
    connect( avtUI->addButton,    SIGNAL( clicked() ), this, SLOT( slotAddSource() ) );
    connect( avtUI->nameBox, SIGNAL( returnPressed() ), this, SLOT( slotAddSource() ) );
    connect( avtUI->raBox,   SIGNAL( returnPressed() ), this, SLOT( slotAddSource() ) );
    connect( avtUI->decBox,  SIGNAL( returnPressed() ), this, SLOT( slotAddSource() ) );
    connect( avtUI->clearFieldsButton, SIGNAL( clicked() ), this, SLOT( slotClearBoxes() ) );
    connect( avtUI->longBox, SIGNAL( returnPressed() ), this, SLOT( slotAdvanceFocus() ) );
    connect( avtUI->latBox,  SIGNAL( returnPressed() ), this, SLOT( slotAdvanceFocus() ) );
    connect( avtUI->PlotList, SIGNAL( currentRowChanged(int) ), this, SLOT( slotHighlight(int) ) );
    connect( avtUI->computeButton, SIGNAL( clicked() ), this, SLOT( slotComputeAltitudeByTime() ) );
    connect( avtUI->riseButton, SIGNAL( clicked() ), this, SLOT( slotMarkRiseTime() ) );
    connect( avtUI->setButton, SIGNAL( clicked() ), this, SLOT( slotMarkSetTime() ) );
    connect( avtUI->transitButton, SIGNAL( clicked() ), this, SLOT( slotMarkTransitTime() ) );

    // Set up the Rise/Set/Transit buttons' icons:

    QPixmap redButton(100,100);
    redButton.fill(Qt::transparent);
    QPainter p;
    p.begin(&redButton);
    p.setRenderHint(QPainter::Antialiasing, true);
    QPen pen(Qt::red, 2);
    p.setPen(pen);
    QBrush brush(Qt::red);
    p.setBrush(brush);
    p.drawEllipse(15, 15, 80, 80);
    p.end();

    QPixmap blueButton(100,100);
    blueButton.fill(Qt::transparent);
    QPainter p1;
    p1.begin(&blueButton);
    p1.setRenderHint(QPainter::Antialiasing, true);
    QPen pen1(Qt::blue, 2);
    p1.setPen(pen1);
    QBrush brush1(Qt::blue);
    p1.setBrush(brush1);
    p1.drawEllipse(15, 15, 80, 80);
    p1.end();

    QPixmap greenButton(100,100);
    greenButton.fill(Qt::transparent);
    QPainter p2;
    p2.begin(&greenButton);
    p2.setRenderHint(QPainter::Antialiasing, true);
    QPen pen2(Qt::green, 2);
    p2.setPen(pen2);
    QBrush brush2(Qt::green);
    p2.setBrush(brush2);
    p2.drawEllipse(15, 15, 80, 80);
    p2.end();

    avtUI->riseButton->setIcon(QIcon(redButton));
    avtUI->setButton->setIcon(QIcon(blueButton));
    avtUI->transitButton->setIcon(QIcon(greenButton));
    setMouseTracking( true );
}

AltVsTime::~AltVsTime()
{
    //WARNING: need to delete deleteList items!
}
void AltVsTime::slotAddSource() {
    SkyObject *obj = KStarsData::Instance()->objectNamed( avtUI->nameBox->text() );

    if ( obj ) {
        //An object with the current name exists.  If the object is not already
        //in the avt list, add it.
        bool found = false;
        foreach ( SkyObject *o, pList ) {
            //if ( o->name() == obj->name() ) {
            if ( getObjectName(o, false) == getObjectName(obj, false) ) {
                found = true;
                break;
            }
        }
        if( !found )
            processObject( obj );
    } else {
        //Object with the current name doesn't exist.  It's possible that the
        //user is trying to add a custom object.  Assume this is the case if
        //the RA and Dec fields are filled in.

        if( ! avtUI->nameBox->text().isEmpty() &&
            ! avtUI->raBox->text().isEmpty()   &&
            ! avtUI->decBox->text().isEmpty() )
        {
            bool okRA, okDec;
            dms newRA  = avtUI->raBox->createDms( false, &okRA );
            dms newDec = avtUI->decBox->createDms( true, &okDec );
            if( !okRA || !okDec )
                return;

            //If the epochName is blank (or any non-double), we assume J2000
            //Otherwise, precess to J2000.
            KStarsDateTime dt;
            dt.setFromEpoch( getEpoch( avtUI->epochName->text() ) );
            long double jd = dt.djd();
            if ( jd != J2000 ) {
                SkyPoint ptest( newRA, newDec );
                ptest.precessFromAnyEpoch( jd, J2000 );
                newRA.setH( ptest.ra().Hours() );
                newDec.setD( ptest.dec().Degrees() );
            }

            //make sure the coords do not already exist from another object
            bool found = false;
            foreach ( SkyObject *p, pList ) {
                //within an arcsecond?
                if ( fabs( newRA.Degrees() - p->ra().Degrees() ) < 0.0003 && fabs( newDec.Degrees() - p->dec().Degrees() ) < 0.0003 ) {
                    found = true;
                    break;
                }
            }
            if( !found ) {
                SkyObject *obj = new SkyObject( 8, newRA, newDec, 1.0, avtUI->nameBox->text() );
                deleteList.append( obj ); //this object will be deleted when window is destroyed
                processObject( obj );
            }
        }

        //If the Ra and Dec boxes are filled, but the name field is empty,
        //move input focus to nameBox.  If either coordinate box is empty,
        //move focus there
        if( avtUI->nameBox->text().isEmpty() ) {
            avtUI->nameBox->QWidget::setFocus();
        }
        if( avtUI->raBox->text().isEmpty() ) {
            avtUI->raBox->QWidget::setFocus();
        } else {
            if ( avtUI->decBox->text().isEmpty() )
                avtUI->decBox->QWidget::setFocus();
        }
    }

    avtUI->View->update();
}

//Use find dialog to choose an object
void AltVsTime::slotBrowseObject() {
    QPointer<FindDialog> fd = new FindDialog(this);
    if ( fd->exec() == QDialog::Accepted ) {
        SkyObject *o = fd->selectedObject();
        processObject( o );
    }
    delete fd;

    avtUI->View->update();
    avtUI->View->replot();
}

void AltVsTime::processObject( SkyObject *o, bool forceAdd ) {
    if( !o )
        return;

    KSNumbers *num = new KSNumbers( getDate().djd() );
    KSNumbers *oldNum = 0;

    //If the object is in the solar system, recompute its position for the given epochLabel
    KStarsData* data = KStarsData::Instance();
    if ( o->isSolarSystem() ) {
        oldNum = new KSNumbers( data->ut().djd() );
        o->updateCoords( num, true, geo->lat(), data->lst() );
    }

    //precess coords to target epoch
    o->updateCoords( num );

    // vector used for computing the points needed for drawing the graph
    QVector<double> y(100), t(100);

    //If this point is not in list already, add it to list
    bool found(false);
    foreach ( SkyObject *p, pList ) {
        if ( o->ra().Degrees() == p->ra().Degrees() && o->dec().Degrees() == p->dec().Degrees() ) {
            found = true;
            break;
        }
    }
    if ( found && !forceAdd ) {
        qDebug() << "This point is already displayed; I will not duplicate it.";
    } else {
        pList.append( o );

        // make sure existing curves are thin and red:

        for(int i=0;i<avtUI->View->graphCount();i++){
            if(avtUI->View->graph(i)->pen().color() == Qt::white){
                avtUI->View->graph(i)->setPen(QPen( Qt::red, 2 ));
            }
        }

        // SET up the curve's name
        avtUI->View->addGraph()->setName(o->name());

        // compute the current graph:
        // time range: 24h

        int offset = 3;
        for ( double h=-12.0, i=0; h<=12.0; h+=0.25, i++ ) {
            y[i] = findAltitude(o, h);
            if(y[i] > maxAlt)
                maxAlt = y[i];
            if(y[i] < minAlt)
                minAlt = y[i];
            t[i] = i*900 + 43200;
            avtUI->View->graph(avtUI->View->graphCount()-1)->addData(t[i], y[i]);
        }
        avtUI->View->graph(avtUI->View->graphCount()-1)->setPen(QPen( Qt::white, 3 ));

        // Go into initial state: without Zoom/Pan
        avtUI->View->xAxis->setRange(43200, 129600);
        avtUI->View->xAxis2->setRange(61200, 147600);
        if(abs(minAlt) > maxAlt)
            maxAlt = abs(minAlt) ;
        else
            minAlt = -maxAlt;

        avtUI->View->yAxis->setRange(minAlt - offset, maxAlt + offset);



        qDebug()<<"No of elems: "<<avtUI->View->itemCount()<<'\n';
        // Update background coordonates:
        background->topLeft->setCoords(avtUI->View->xAxis->range().lower,avtUI->View->yAxis->range().upper);
        background->bottomRight->setCoords(avtUI->View->xAxis->range().upper, avtUI->View->yAxis->range().lower);

        avtUI->View->replot();

        avtUI->PlotList->addItem( getObjectName(o) );
        avtUI->PlotList->setCurrentRow( avtUI->PlotList->count() - 1 );
        avtUI->raBox->showInHours(o->ra() );
        avtUI->decBox->showInDegrees(o->dec() );
        avtUI->nameBox->setText( getObjectName(o) );


        //Set epochName to epoch shown in date tab
        avtUI->epochName->setText( QString().setNum( getDate().epoch() ) );
    }
    qDebug() << "Currently, there are " << avtUI->View->graphCount() << " objects displayed.";

    //restore original position
    if ( o->isSolarSystem() ) {
       o->updateCoords( oldNum, true, data->geo()->lat(), data->lst() );
        delete oldNum;
    }
    o->EquatorialToHorizontal( data->lst(), data->geo()->lat() );
    delete num;
}

double AltVsTime::findAltitude( SkyPoint *p, double hour ) {
    hour += 24.0 * DayOffset;

    //getDate converts the user-entered local time to UT
    KStarsDateTime ut = getDate().addSecs( hour*3600.0 );

    dms LST = geo->GSTtoLST( ut.gst() );
    p->EquatorialToHorizontal( &LST, geo->lat() );
    return p->alt().Degrees();
}

void AltVsTime::slotHighlight( int row ) {
    int rowIndex = 0;
    //highlight the curve of the selected object
    for ( int i=0; i<avtUI->View->graphCount(); i++ ) {
        if ( i == row )
            rowIndex = row;
        else{
            avtUI->View->graph(i)->setPen(QPen( Qt::red, 2 ));
            avtUI->View->graph(i)->setLayer("main");
        }
    }
    avtUI->View->graph(rowIndex)->setPen(QPen( Qt::white, 3 ));
    avtUI->View->graph(rowIndex)->setLayer("currentCurveLayer");
    avtUI->View->update();
    avtUI->View->replot();

    if( row >= 0 && row < pList.size() ) {
        SkyObject *p = pList.at(row);
        avtUI->raBox->showInHours( p->ra() );
        avtUI->decBox->showInDegrees( p->dec() );
        avtUI->nameBox->setText( avtUI->PlotList->currentItem()->text() );
    }

    SkyObject *selectedObject = KStarsData::Instance()->objectNamed(avtUI->nameBox->text());
    const KStarsDateTime &ut = KStarsData::Instance()->ut();
    if(selectedObject){
        QTime rt = selectedObject->riseSetTime( ut, geo, true ); //true = use rise time
        if ( rt.isValid() == false ) {
           avtUI->riseButton->setEnabled(false);
           avtUI->setButton->setEnabled(false);
        } else{
           avtUI->riseButton->setEnabled(true);
           avtUI->setButton->setEnabled(true);
        }
    }

}

void AltVsTime::onXRangeChanged(const QCPRange &range){
    QCPRange aux = avtUI->View->xAxis2->range();
    avtUI->View->xAxis->setRange(aux -= 18000 );
    avtUI->View->xAxis2->setRange(range.bounded(61200, 147600));

    // if ZOOM is detected then remove the gold lines that indicate current position:
    if(avtUI->View->xAxis->range().size() != 86400){
        // Refresh the background:
        background->setScaled(false);
        background->setScaled(true, Qt::IgnoreAspectRatio);
        background->setPixmap(*gradient);

        avtUI->View->update();
        avtUI->View->replot();
    }

    // set up the Tick Step depending on Zoom level
    if(avtUI->View->xAxis->range().size() < 12500){
        avtUI->View->xAxis->setTickStep(1800);
        avtUI->View->xAxis2->setTickStep(1800);
    }else
        if(avtUI->View->xAxis->range().size() < 33200){
            avtUI->View->xAxis->setTickStep(3600);
            avtUI->View->xAxis2->setTickStep(3600);
        }else
            if(avtUI->View->xAxis->range().size() < 63200){
                avtUI->View->xAxis->setTickStep(5400);
                avtUI->View->xAxis2->setTickStep(5400);
            }else{
                avtUI->View->xAxis->setTickStep(7200);
                avtUI->View->xAxis2->setTickStep(7200);
            }
}

void AltVsTime::onYRangeChanged(const QCPRange &range){
    int offset = 3;
    avtUI->View->yAxis->setRange(range.bounded(minAlt - offset, maxAlt + offset));
}

void AltVsTime::plotMousePress(QCPAbstractPlottable *abstractPlottable, QMouseEvent *event){
    if(event->button() == Qt::RightButton){
        QCPAbstractPlottable *plottable = abstractPlottable;
        if(plottable){
            double x = avtUI->View->xAxis->pixelToCoord(event->localPos().x());
            double y = avtUI->View->yAxis->pixelToCoord(event->localPos().y());

            QCPGraph *graph = qobject_cast<QCPGraph*>(plottable);

            if(graph){
                double yValue = y;
                double xValue = x;

                // Compute time value:
                QTime localTime(0,0,0,0);
                QTime localSiderealTime(5,0,0,0);

                localTime = localTime.addSecs(int(xValue));
                localSiderealTime = localSiderealTime.addSecs(int(xValue));

                QToolTip::hideText();
                QToolTip::showText(event->globalPos(),
                tr("<table>"
                     "<tr>"
                       "<th colspan=\"2\">%L1</th>"
                     "</tr>"
                     "<tr>"
                       "<td>LST:   </td>" "<td>%L3</td>"
                     "</tr>"
                   "<tr>"
                     "<td>LT:   </td>" "<td>%L2</td>"
                   "</tr>"
                     "<tr>"
                       "<td>Altitude:   </td>" "<td>%L4</td>"
                     "</tr>"
                   "</table>").
                   arg(graph->name().isEmpty() ? "???" : graph->name()).
                   arg(localTime.toString()).
                   arg(localSiderealTime.toString()).
                   arg(QString::number(yValue,'f',2) +" "+ QChar(176)),
                   avtUI->View, avtUI->View->rect());
            }
        }
    }
}

QCPRange QCPRange::bounded(double lowerBound, double upperBound) const{
    if(lowerBound > upperBound)
        qSwap(lowerBound, upperBound);

    QCPRange result(lower, upper);
    if(result.lower < lowerBound){
        result.lower = lowerBound;
        result.upper = lowerBound + size();
    if(result.upper > upperBound || qFuzzyCompare(size(), upperBound-lowerBound))
        result.upper = upperBound;
    }else
        if(result.upper > upperBound){
            result.upper = upperBound;
            result.lower = upperBound - size();
        if(result.lower < lowerBound || qFuzzyCompare(size(), upperBound-lowerBound))
            result.lower = lowerBound;
        }

  return result;
}

//move input focus to the next logical widget
void AltVsTime::slotAdvanceFocus() {
    if ( sender()->objectName() == QString( "nameBox" ) ) avtUI->addButton->setFocus();
    if ( sender()->objectName() == QString( "raBox" ) )   avtUI->decBox->setFocus();
    if ( sender()->objectName() == QString( "decbox" ) )  avtUI->addButton->setFocus();
    if ( sender()->objectName() == QString( "longBox" ) ) avtUI->latBox->setFocus();
    if ( sender()->objectName() == QString( "latBox" ) )  avtUI->updateButton->setFocus();
}

void AltVsTime::slotClear() {
    pList.clear();
    //Need to delete the pointers in deleteList
    while( !deleteList.isEmpty() )
        delete deleteList.takeFirst();

    avtUI->PlotList->clear();
    avtUI->nameBox->clear();
    avtUI->raBox->clear();
    avtUI->decBox->clear();
    avtUI->epochName->clear();
    // remove all graphs from the plot:
    avtUI->View->clearGraphs();
    // we remove all the dots (rise/set/transit) from the chart
    // without removing the background image
    int indexItem = 0, noItems = avtUI->View->itemCount();
    QCPAbstractItem *item;
    QCPItemPixmap *background;
    // remove every item at a time:
    while(noItems > 1 && indexItem < noItems){
        // test if the current item is the background:
        item = avtUI->View->item(indexItem);
        background = qobject_cast<QCPItemPixmap *>(item);
        if(background)
            indexItem++;
        else{
            // if not, then remove this item:
            avtUI->View->removeItem(indexItem);
            noItems--;
        }
    }
    // update & replot the chart:
    avtUI->View->update();
    avtUI->View->replot();
}

void AltVsTime::slotClearBoxes() {
    avtUI->nameBox->clear();
    avtUI->raBox->clear() ;
    avtUI->decBox->clear();
    avtUI->epochName->clear();
}

void AltVsTime::slotComputeAltitudeByTime(){
    // check if at least one graph exists in the plot
    if( avtUI->View->graphCount() > 0 ){
        // get the time from the time spin box
        QTime timeFormat = avtUI->timeSpin->time();
        double hours = timeFormat.hour();
        double minutes = timeFormat.minute();
        // convert the hours over 24 to correct their values
        if( hours < 12 )
            hours += 24;
        double timeValue = hours * 3600 + minutes * 60;
        QCPGraph *selectedGraph;
        // get the graph's name from the name box
        QString graphName = avtUI->nameBox->text();
        // find the graph index
        int graphIndex = 0;
        for( int i=0;i<avtUI->View->graphCount();i++ )
            if( avtUI->View->graph(i)->name().compare(graphName) == 0 ){
                graphIndex = i;
                break;
             }
        selectedGraph = avtUI->View->graph(graphIndex);
        // get the data from the selected graph
        QCPDataMap *dataMap = selectedGraph->data();
        double averageAltitude = 0;
        double altitude1 = dataMap->lowerBound(timeValue-899).value().value;
        double altitude2 = dataMap->lowerBound(timeValue).value().value;
        double time1 = dataMap->lowerBound(timeValue-899).value().key;
        averageAltitude = (altitude1+altitude2)/2;
        // short algorithm to compute the right altitude for a certain time
        if( timeValue > time1 ){
            if( timeValue - time1 < 225 )
                averageAltitude = altitude1;
            else
                if( timeValue - time1 < 675 )
                    averageAltitude = (altitude1+altitude2)/2;
                else
                    averageAltitude = altitude2;
        }
        // set the altitude in the altitude box
        avtUI->altitudeBox->setText( QString::number(averageAltitude) );
    }
}

void AltVsTime::slotMarkRiseTime(){
    const KStarsDateTime &ut = KStarsData::Instance()->ut();
    SkyObject *selectedObject = KStarsData::Instance()->objectNamed(avtUI->nameBox->text());
    QCPItemTracer *riseTimeTracer;
    // check if at least one graph exists in the plot
    if( avtUI->View->graphCount() > 0 ){
        double time = 0;
        double hours, minutes;

        QCPGraph *selectedGraph;
        // get the graph's name from the name box
        QString graphName = avtUI->nameBox->text();
        // find the graph index
        int graphIndex = 0;
        for( int i=0;i<avtUI->View->graphCount();i++ )
            if( avtUI->View->graph(i)->name().compare(graphName) == 0 ){
                graphIndex = i;
                break;
             }
        selectedGraph = avtUI->View->graph(graphIndex);

        QTime rt = selectedObject->riseSetTime( ut, geo, true ); //true = use rise time
        // mark the Rise time with a solid red circle
        if ( rt.isValid() && selectedGraph ) {
            hours = rt.hour();
            minutes = rt.minute();
            if( hours < 12 )
                hours += 24;
            time = hours * 3600 + minutes * 60;
            riseTimeTracer = new QCPItemTracer(avtUI->View);
            avtUI->View->addItem(riseTimeTracer);
            riseTimeTracer->setLayer("markersLayer");
            riseTimeTracer->setGraph(selectedGraph);
            riseTimeTracer->setInterpolating(true);
            riseTimeTracer->setStyle(QCPItemTracer::tsCircle);
            riseTimeTracer->setPen(QPen(Qt::red));
            riseTimeTracer->setBrush(Qt::red);
            riseTimeTracer->setSize(10);
            riseTimeTracer->setGraphKey(time);
            riseTimeTracer->setVisible(true);
            avtUI->View->update();
            avtUI->View->replot();
        }
    }
}

void AltVsTime::slotMarkSetTime(){
    const KStarsDateTime &ut = KStarsData::Instance()->ut();
    SkyObject *selectedObject = KStarsData::Instance()->objectNamed(avtUI->nameBox->text());
    QCPItemTracer *setTimeTracer;
    // check if at least one graph exists in the plot
    if( avtUI->View->graphCount() > 0 ){
        double time = 0;
        double hours, minutes;

        QCPGraph *selectedGraph;
        // get the graph's name from the name box
        QString graphName = avtUI->nameBox->text();
        // find the graph index
        int graphIndex = 0;
        for( int i=0;i<avtUI->View->graphCount();i++ )
            if( avtUI->View->graph(i)->name().compare(graphName) == 0 ){
                graphIndex = i;
                break;
             }
        selectedGraph = avtUI->View->graph(graphIndex);

        QTime rt = selectedObject->riseSetTime( ut, geo, true ); //true = use rise time
        //If set time is before rise time, use set time for tomorrow
        QTime st = selectedObject->riseSetTime(  ut, geo, false ); //false = use set time
        if ( st < rt )
            st = selectedObject->riseSetTime( ut.addDays( 1 ), geo, false ); //false = use set time
        // mark the Set time with a solid blue circle
        if ( rt.isValid() ) {
            hours = st.hour();
            minutes = st.minute();
            if( hours < 12 )
                hours += 24;
            time = hours * 3600 + minutes * 60;
            setTimeTracer = new QCPItemTracer(avtUI->View);
            avtUI->View->addItem(setTimeTracer);
            setTimeTracer->setLayer("markersLayer");
            setTimeTracer->setGraph(selectedGraph);
            setTimeTracer->setInterpolating(true);
            setTimeTracer->setStyle(QCPItemTracer::tsCircle);
            setTimeTracer->setPen(QPen(Qt::blue));
            setTimeTracer->setBrush(Qt::blue);
            setTimeTracer->setSize(10);
            setTimeTracer->setGraphKey(time);
            setTimeTracer->setVisible(true);
            avtUI->View->update();
            avtUI->View->replot();
        }
    }
}

void AltVsTime::slotMarkTransitTime(){
    const KStarsDateTime &ut = KStarsData::Instance()->ut();
    SkyObject *selectedObject = KStarsData::Instance()->objectNamed(avtUI->nameBox->text());
    QCPItemTracer *transitTimeTracer;
    // check if at least one graph exists in the plot
    if( avtUI->View->graphCount() > 0 ){
        double time = 0;
        double hours, minutes;

        QCPGraph *selectedGraph;
         // get the graph's name from the name box
        QString graphName = avtUI->nameBox->text();
        // find the graph index
        int graphIndex = 0;
        for( int i=0;i<avtUI->View->graphCount();i++ )
            if( avtUI->View->graph(i)->name().compare(graphName) == 0 ){
                graphIndex = i;
                break;
             }
        selectedGraph = avtUI->View->graph(graphIndex);

        QTime rt = selectedObject->riseSetTime( ut, geo, true ); //true = use rise time
        //If transit time is before rise time, use transit time for tomorrow
        QTime tt = selectedObject->transitTime( ut, geo );

        if ( tt < rt )
          tt = selectedObject->transitTime( ut.addDays( 1 ), geo );
        // mark the Transit time with a solid green circle
        hours = tt.hour();
        minutes = tt.minute();
        if( hours < 12 )
            hours += 24;
        time = hours * 3600 + minutes * 60;
        transitTimeTracer = new QCPItemTracer(avtUI->View);
        avtUI->View->addItem(transitTimeTracer);
        transitTimeTracer->setLayer("markersLayer");
        transitTimeTracer->setGraph(selectedGraph);
        transitTimeTracer->setInterpolating(true);
        transitTimeTracer->setStyle(QCPItemTracer::tsCircle);
        transitTimeTracer->setPen(QPen(Qt::green));
        transitTimeTracer->setBrush(Qt::green);
        transitTimeTracer->setSize(10);
        transitTimeTracer->setGraphKey(time);
        transitTimeTracer->setVisible(true);
        avtUI->View->update();
        avtUI->View->replot();
    }
}

void AltVsTime::computeSunRiseSetTimes() {
    //Determine the time of sunset and sunrise for the desired date and location
    //expressed as doubles, the fraction of a full day.
    KStarsDateTime today = getDate();
    KSAlmanac ksal;
    ksal.setDate( &today);
    ksal.setLocation(geo);
    double sunRise = ksal.getSunRise();
    double sunSet  = ksal.getSunSet();
    this->setSunRiseSetTimes( sunRise, sunSet );
}

void AltVsTime::setSunRiseSetTimes(double sunRise, double sunSet){
    this->sunRise = sunRise;
    this->sunSet = sunSet;
}

void AltVsTime::mouseOverLine(QMouseEvent *event){
    // Get the mouse position's coordinates relative to axes:
    double x = avtUI->View->xAxis->pixelToCoord(event->pos().x());
    double y = avtUI->View->yAxis->pixelToCoord(event->pos().y());
    // Save the actual values:
    double yValue = y;
    double xValue = x;
    // The offset used for the Y axis: top/bottom
    int offset = 3;
    // Compute the Y axis maximum value:
    int yAxisMaxValue = maxAlt + offset;
    // Compute the X axis minimum and maximum values:
    int xAxisMinValue = 43200;
    int xAxisMaxValue = 129600;
    // Ignore the upper and left margins:
    y = yAxisMaxValue - y;
    x -= xAxisMinValue;
    // We make a copy to gradient background in order to have one set of lines at a time:
    // Otherwise, the chart would have been covered by lines
    QPixmap copy = gradient->copy(gradient->rect());

    // If ZOOM is not active, then draw the gold lines that indicate current mouse pisition:
    if(avtUI->View->xAxis->range().size() == 86400){
        QPainter p;

        p.begin(&copy);
        p.setPen( QPen( QBrush("gold"), 2, Qt::SolidLine ) );

        // Get the gradient background's width and height:
        int pW = gradient->rect().width();
        int pH = gradient->rect().height();

        // Compute the real coordinates within the chart:
        y = (y*pH/2)/yAxisMaxValue;
        x = (x*pW)/(xAxisMaxValue-xAxisMinValue);

        // Draw the horizontal line (altitude):
        p.drawLine( QLineF( 0.5, y, avtUI->View->rect().width()-0.5,y ) );
        // Draw the altitude value:
        p.setPen( QPen( QBrush("gold"), 3, Qt::SolidLine ) );
        p.drawText( 25, y + 15, QString::number(yValue,'f',2) + QChar(176) );
        p.setPen( QPen( QBrush("gold"), 1, Qt::SolidLine ) );
        // Draw the vertical line (time):
        p.drawLine( QLineF( x, 0.5, x, avtUI->View->rect().height()-0.5 ) );
        // Compute and draw the time value:
        QTime localTime(0,0,0,0);
        localTime = localTime.addSecs(int(xValue));
        p.save();
        p.translate( x + 10, pH - 20 );
        p.rotate(-90);
        p.setPen( QPen( QBrush("gold"), 3, Qt::SolidLine ) );
        p.drawText( 5, 5, QLocale().toString( localTime, QLocale::ShortFormat ) ); // short format necessary to avoid false time-zone labeling
        p.restore();
        p.end();
    }
    // Refresh the background:
    background->setScaled(false);
    background->setScaled(true, Qt::IgnoreAspectRatio);
    background->setPixmap(copy);

    avtUI->View->update();
    avtUI->View->replot();
}

void AltVsTime::slotUpdateDateLoc() {
    KStarsData* data = KStarsData::Instance();
    KStarsDateTime today = getDate();
    KSNumbers *num = new KSNumbers( today.djd() );
    KSNumbers *oldNum = 0;
    dms LST = geo->GSTtoLST( today.gst() );

    //First determine time of sunset and sunrise
    computeSunRiseSetTimes();
    // Determine dawn/dusk time and min/max sun elevation
    setDawnDusk();

    for ( int i = 0; i < avtUI->PlotList->count(); ++i ) {
        QString oName = avtUI->PlotList->item( i )->text().toLower();

        SkyObject *o = data->objectNamed( oName );
        if ( o ) {
            //If the object is in the solar system, recompute its position for the given date
            if ( o->isSolarSystem() ) {
                oldNum = new KSNumbers( data->ut().djd() );
                o->updateCoords( num, true, geo->lat(), &LST );
            }

            //precess coords to target epoch
            o->updateCoords( num );

            //update pList entry
            pList.replace( i, o );

            KPlotObject *po = new KPlotObject( Qt::white, KPlotObject::Lines, 3 );
            for ( double h=-12.0; h<=12.0; h+=0.5 ) {
                po->addPoint( h, findAltitude( o, h ) );
            }
            // TODO:
            // avtUI->View->replacePlotObject( i, po );

            //restore original position
            if ( o->isSolarSystem() ) {
                o->updateCoords( oldNum, true, data->geo()->lat(), data->lst() );
                delete oldNum;
                oldNum = 0;
            }
            o->EquatorialToHorizontal( data->lst(), data->geo()->lat() );
        } else {  //assume unfound object is a custom object
            pList.at(i)->updateCoords( num ); //precess to desired epoch

            KPlotObject *po = new KPlotObject( Qt::white, KPlotObject::Lines, 3 );
            for ( double h=-12.0; h<=12.0; h+=0.5 ) {
                po->addPoint( h, findAltitude( pList.at(i), h ) );
            }
         //   avtUI->View->replacePlotObject( i, po );
        }
    }

    if ( getDate().time().hour() > 12 )
        DayOffset = 1;
    else
        DayOffset = 0;

    setLSTLimits();
    slotHighlight( avtUI->PlotList->currentRow() );
    avtUI->View->update();

    delete num;
}

void AltVsTime::slotChooseCity() {
    QPointer<LocationDialog> ld = new LocationDialog(this);
    if ( ld->exec() == QDialog::Accepted ) {
        GeoLocation *newGeo = ld->selectedCity();
        if ( newGeo ) {
            geo = newGeo;
            avtUI->latBox->showInDegrees( geo->lat() );
            avtUI->longBox->showInDegrees( geo->lng() );
        }
    }
    delete ld;
}

void AltVsTime::setLSTLimits() {
    //UT at noon on target date
    KStarsDateTime ut = getDate().addSecs( ((double)DayOffset + 0.5)*86400. );

    dms lst = geo->GSTtoLST( ut.gst() );
    double h1 = lst.Hours();
    if( h1 > 12.0 )
        h1 -= 24.0;
    double h2 = h1 + 24.0;
   // avtUI->View->setSecondaryLimits( h1, h2, -90.0, 90.0 );
}

void AltVsTime::showCurrentDate()
{
    KStarsDateTime dt = KStarsDateTime::currentDateTime();
    if( dt.time() > QTime( 12, 0, 0 ) )
        dt = dt.addDays( 1 );
    avtUI->DateWidget->setDate( dt.date() );
}

void AltVsTime::drawGradient(){
    // Things needed for Gradient:
    KSAlmanac *ksal;
    KStarsDateTime dtt;
    GeoLocation *geoLoc;
    dtt = KStarsDateTime::currentDateTime();
    geoLoc = KStarsData::Instance()->geo();
    ksal = new KSAlmanac;
    QDateTime midnight = QDateTime(dtt.date(), QTime());
    KStarsDateTime utt = geoLoc->LTtoUT(midnight);

    // Variables needed for Gradient:
    double SunRise, SunSet, Dawn, Dusk, SunMinAlt, SunMaxAlt;
    double MoonRise, MoonSet, MoonIllum;

    //Default SunRise/SunSet values
    SunRise = 0.25;
    SunSet = 0.75;

    ksal->setLocation(geoLoc);
    ksal->setDate( &utt );

    // Get the values:
    SunRise = ksal->getSunRise();
    SunSet = ksal->getSunSet();
    SunMaxAlt = ksal->getSunMaxAlt();
    SunMinAlt = ksal->getSunMinAlt();
    MoonRise = ksal->getMoonRise();
    MoonSet = ksal->getMoonSet();
    MoonIllum = ksal->getMoonIllum();
    Dawn = ksal->getDawnAstronomicalTwilight();
    Dusk = ksal->getDuskAstronomicalTwilight();

    gradient = new QPixmap(avtUI->View->rect().width(), avtUI->View->rect().height());

    QPainter p;

    p.begin( gradient );
    KPlotWidget *kPW = new KPlotWidget;
    p.setRenderHint( QPainter::Antialiasing, kPW->antialiasing() );
    p.fillRect( gradient->rect(), kPW->backgroundColor() );


    p.setClipRect(gradient->rect());
    p.setClipping( true );

    int pW = gradient->rect().width();
    int pH = gradient->rect().height();

    QColor SkyColor( 0, 100, 200 );
//    TODO
//    if( Options::darkAppColors() )
//        SkyColor = QColor( 200, 0, 0 ); // use something red, visible through a red filter

    // Draw gradient representing lunar interference in the sky
    if( MoonIllum > 0.01 ) { // do this only if Moon illumination is reasonable so it's important
        int moonrise = int( pW * (0.5 + MoonRise) );
        int moonset = int( pW * (MoonSet - 0.5 ) );
        if( moonset < 0 )
            moonset += pW;
        if( moonrise > pW )
            moonrise -= pW;
        int moonalpha = int( 10 + MoonIllum * 130 );
        int fadewidth = pW * 0.01; // pW * fraction of day to fade the moon brightness over (0.01 corresponds to roughly 15 minutes, 0.007 to 10 minutes), both before and after actual set.
        QColor MoonColor( 255, 255, 255, moonalpha );


        if( moonset < moonrise ) {
            QLinearGradient grad = QLinearGradient( QPointF( moonset - fadewidth, 0.0 ), QPointF( moonset + fadewidth, 0.0 ) );
            grad.setColorAt( 0, MoonColor );
            grad.setColorAt( 1, Qt::transparent );
            p.fillRect( QRectF( 0.0, 0.0, moonset + fadewidth, pH ), grad ); // gradient should be padded until moonset - fadewidth (see QLinearGradient docs)
            grad.setStart( QPointF( moonrise + fadewidth, 0.0 ) );
            grad.setFinalStop( QPointF( moonrise - fadewidth, 0.0 ) );
            p.fillRect( QRectF( moonrise - fadewidth, 0.0, pW - moonrise + fadewidth, pH ), grad );
        }
        else {
            p.fillRect( QRectF( moonrise + fadewidth, 0.0, moonset - moonrise - 2 * fadewidth, pH ), MoonColor );
            QLinearGradient grad = QLinearGradient( QPointF( moonrise + fadewidth, 0.0 ) , QPointF( moonrise - fadewidth, 0.0 ) );
            grad.setColorAt( 0, MoonColor );
            grad.setColorAt( 1, Qt::transparent );
            p.fillRect( QRectF( 0.0, 0.0, moonrise + fadewidth, pH ), grad );
            grad.setStart( QPointF( moonset - fadewidth, 0.0 ) );
            grad.setFinalStop( QPointF( moonset + fadewidth, 0.0 ) );
            p.fillRect( QRectF( moonset - fadewidth, 0.0, pW - moonset, pH ), grad );
        }
    }

    //draw daytime sky if the Sun rises for the current date/location
    if ( SunMaxAlt > -18.0 ) {
        //Display centered on midnight, so need to modulate dawn/dusk by 0.5
        int rise = int( pW * ( 0.5 + SunRise ) );
        int set = int( pW * ( SunSet - 0.5 ) );
        int da = int( pW * ( 0.5 + Dawn ) );
        int du = int( pW * ( Dusk - 0.5 ) );

        if ( SunMinAlt > 0.0 ) {
            // The sun never set and the sky is always blue
            p.fillRect( rect(), SkyColor );
        } else if ( SunMaxAlt < 0.0 && SunMinAlt < -18.0 ) {
            // The sun never rise but the sky is not completely dark
            QLinearGradient grad = QLinearGradient( QPointF( 0.0, 0.0 ), QPointF( du, 0.0 ) );

            QColor gradStartColor = SkyColor;
            gradStartColor.setAlpha( ( 1 - (SunMaxAlt / -18.0) ) * 255 );

            grad.setColorAt( 0, gradStartColor );
            grad.setColorAt( 1, Qt::transparent );
            p.fillRect( QRectF( 0.0, 0.0, du, pH ), grad );
            grad.setStart( QPointF( pW, 0.0 ) );
            grad.setFinalStop( QPointF( da, 0.0 ) );
            p.fillRect( QRectF( da, 0.0, pW, pH ), grad );
        } else if ( SunMaxAlt < 0.0 && SunMinAlt > -18.0 ) {
            // The sun never rise but the sky is NEVER completely dark
            QLinearGradient grad = QLinearGradient( QPointF( 0.0, 0.0 ), QPointF( pW, 0.0 ) );

            QColor gradStartEndColor = SkyColor;
            gradStartEndColor.setAlpha( ( 1 - (SunMaxAlt / -18.0) ) * 255 );
            QColor gradMidColor = SkyColor;
            gradMidColor.setAlpha( ( 1 - (SunMinAlt / -18.0) ) * 255 );

            grad.setColorAt( 0, gradStartEndColor );
            grad.setColorAt( 0.5, gradMidColor );
            grad.setColorAt( 1, gradStartEndColor );
            p.fillRect( QRectF( 0.0, 0.0, pW, pH ), grad );
        } else if ( Dawn < 0.0 ) {
            // The sun sets and rises but the sky is never completely dark
            p.fillRect( 0, 0, set, int( 0.5 * pH ), SkyColor );
            p.fillRect( rise, 0, pW, int( 0.5 * pH ), SkyColor );

            QLinearGradient grad = QLinearGradient( QPointF( set, 0.0 ), QPointF( rise, 0.0 ) );

            QColor gradMidColor = SkyColor;
            gradMidColor.setAlpha( ( 1 - (SunMinAlt / -18.0) ) * 255 );

            grad.setColorAt( 0, SkyColor );
            grad.setColorAt( 0.5, gradMidColor );
            grad.setColorAt( 1, SkyColor );
            p.fillRect( QRectF( set, 0.0, rise-set, pH ), grad );
        } else {
            p.fillRect( 0, 0, set, pH, SkyColor );
            p.fillRect( rise, 0, pW, pH, SkyColor );

            QLinearGradient grad = QLinearGradient( QPointF( set, 0.0 ), QPointF( du, 0.0 ) );
            grad.setColorAt( 0, SkyColor );
            grad.setColorAt( 1, Qt::transparent ); // FIXME?: The sky appears black well before the actual end of twilight if the gradient is too slow (eg: latitudes above arctic circle)
            p.fillRect( QRectF( set, 0.0, du-set, pH ), grad );

            grad.setStart( QPointF( rise, 0.0 ) );
            grad.setFinalStop( QPointF( da, 0.0 ) );
            p.fillRect( QRectF( da, 0.0, rise-da, pH ), grad );
        }
    }

    p.fillRect( 0, int(0.5*pH), pW, int(0.5*pH),
                KStarsData::Instance()->colorScheme()->colorNamed( "HorzColor" ) );

    p.setClipping(false);

    //Add vertical line indicating "now"
    QFont smallFont = p.font();
    smallFont.setPointSize( smallFont.pointSize() ); // wat?
    if( geoLoc ) {
        QTime t = geoLoc->UTtoLT( KStarsDateTime::currentDateTimeUtc() ).time(); // convert the current system clock time to the TZ corresponding to geo
        double x = 12.0 + t.hour() + t.minute()/60.0 + t.second()/3600.0;
        while ( x > 24.0 ) x -= 24.0;
        int ix = int(x*pW/24.0); //convert to screen pixel coords
        p.setPen( QPen( QBrush("white"), 2.0, Qt::DotLine ) );
        p.drawLine( ix, 0, ix, pH );

        //Label this vertical line with the current time
        p.save();
        p.setFont( smallFont );
        p.translate( ix + 10, pH - 20 );
        p.rotate(-90);
        p.drawText(0, 0, QLocale().toString( t, QLocale::ShortFormat ) ); // short format necessary to avoid false time-zone labeling
        p.restore();
    }
    p.end();
}

KStarsDateTime AltVsTime::getDate()
{
    //convert midnight local time to UT:
    QDateTime lt( avtUI->DateWidget->date(), QTime() );
    return geo->LTtoUT( lt );
}

double AltVsTime::getEpoch(const QString &eName)
{
    //If Epoch field not a double, assume J2000
    bool ok;
    double epoch = eName.toDouble(&ok);
    if ( !ok ) {
        qDebug() << "Invalid Epoch.  Assuming 2000.0.";
        return 2000.0;
    }
    return epoch;
}

void AltVsTime::setDawnDusk()
{
    KStarsDateTime today = getDate();
    KSNumbers num( today.djd() );
    dms LST = geo->GSTtoLST( today.gst() );

    KSSun sun;
    sun.updateCoords( &num, true, geo->lat(), &LST );
    double dawn, da, dusk, du, max_alt, min_alt;
    double last_h = -12.0;
    double last_alt = findAltitude( &sun, last_h );
    dawn = dusk = -13.0;
    max_alt = -100.0;
    min_alt = 100.0;
    for ( double h=-11.95; h<=12.0; h+=0.05 ) {
        double alt = findAltitude( &sun, h );
        bool   asc = alt - last_alt > 0;
        if ( alt > max_alt )
            max_alt = alt;
        if ( alt < min_alt )
            min_alt = alt;

        if ( asc && last_alt <= -18.0 && alt >= -18.0 )
            dawn = h;
        if ( !asc && last_alt >= -18.0 && alt <= -18.0 )
            dusk = h;

        last_h   = h;
        last_alt = alt;
    }

    if ( dawn < -12.0 || dusk < -12.0 ) {
        da = -1.0;
        du = -1.0;
    } else {
        da = dawn / 24.0;
        du = ( dusk + 24.0 ) / 24.0;
    }
    // TODO:
    // avtUI->View->setDawnDuskTimes( da, du );
    // avtUI->View->setMinMaxSunAlt( min_alt, max_alt );
}

void AltVsTime::slotPrint()
{
    QPainter p;                 // Our painter object
    QPrinter printer;           // Our printer object
    QString str_legend;         // Text legend
    QString str_year;           // Calendar's year
    int text_height = 200;      // Height of legend text zone in points
    QSize plot_size;            // Initial plot widget size
    QFont plot_font;            // Initial plot widget font
    int plot_font_size;         // Initial plot widget font size

    // Set printer resolution to 300 dpi
    printer.setResolution( 300 );

    // Open print dialog
    //QPointer<QPrintDialog> dialog( KdePrint::createPrintDialog( &printer, this ) );
    //QPointer<QPrintDialog> dialog( &printer, this );
    QPrintDialog dialog( &printer, this );
    dialog.setWindowTitle( i18n( "Print elevation vs time plot" ) );
    if ( dialog.exec() == QDialog::Accepted ) {
        // Change mouse cursor
        QApplication::setOverrideCursor( Qt::WaitCursor );

        // Save plot widget font
        plot_font = avtUI->View->font();
        // Save plot widget font size
        plot_font_size = plot_font.pointSize();
        // Save calendar widget size
        plot_size = avtUI->View->size();

        // Set text legend
        str_legend = i18n( "Elevation vs. Time Plot" );
        str_legend += "\n";
        str_legend += geo->fullName();
        str_legend += " - ";
        str_legend += avtUI->DateWidget->date().toString( "dd/MM/yyyy" );

        // Create a rectangle for legend text zone
        QRect text_rect( 0, 0, printer.width(), text_height );

        // Increase plot widget font size so it looks good in 300 dpi
        plot_font.setPointSize( plot_font_size * 2.5 );
        avtUI->View->setFont( plot_font );
        // Increase plot widget size to fit the entire page
        avtUI->View->resize( printer.width(), printer.height() - text_height );

        // Create a pixmap and render plot widget into it
        QPixmap pixmap( avtUI->View->size() );
        avtUI->View->render( &pixmap );

        // Begin painting on printer
        p.begin( &printer );
        // Draw legend
        p.drawText( text_rect, Qt::AlignLeft, str_legend );
        // Draw plot widget
        p.drawPixmap( 0, text_height, pixmap );
        // Ending painting
        p.end();

        // Restore plot widget font size
        plot_font.setPointSize( plot_font_size );
        avtUI->View->setFont( plot_font );
        // Restore calendar widget size
        avtUI->View->resize( plot_size );

        // Restore mouse cursor
        QApplication::restoreOverrideCursor();
    }
    //delete dialog;
}

QString AltVsTime::getObjectName(const SkyObject *o, bool translated)
{
    QString finalObjectName;
    if( o->name() == "star" )
    {
        StarObject *s = (StarObject *)o;

        // JM: Enable HD Index stars to be added to the observing list.
        if( s->getHDIndex() != 0 )
                finalObjectName = QString("HD %1" ).arg( QString::number( s->getHDIndex() ) );
    }
    else
         finalObjectName = translated ? o->translatedName() : o->name();

    return finalObjectName;

}


<|MERGE_RESOLUTION|>--- conflicted
+++ resolved
@@ -65,10 +65,6 @@
     topLayout->setMargin( 0 );
     avtUI = new AltVsTimeUI( this );
 
-<<<<<<< HEAD
-=======
-
->>>>>>> 128ae03b
     // Layers for setting up the plot's priority: the current curve should be above the other curves.
     // The Rise/Set/Transit markers should be on top, with highest priority.
     avtUI->View->addLayer("currentCurveLayer", avtUI->View->layer("main"), QCustomPlot::limAbove);
@@ -1097,6 +1093,8 @@
             p.fillRect( QRectF( moonrise - fadewidth, 0.0, pW - moonrise + fadewidth, pH ), grad );
         }
         else {
+            qreal opacity = p.opacity();
+            p.setOpacity(opacity/4);
             p.fillRect( QRectF( moonrise + fadewidth, 0.0, moonset - moonrise - 2 * fadewidth, pH ), MoonColor );
             QLinearGradient grad = QLinearGradient( QPointF( moonrise + fadewidth, 0.0 ) , QPointF( moonrise - fadewidth, 0.0 ) );
             grad.setColorAt( 0, MoonColor );
@@ -1105,6 +1103,7 @@
             grad.setStart( QPointF( moonset - fadewidth, 0.0 ) );
             grad.setFinalStop( QPointF( moonset + fadewidth, 0.0 ) );
             p.fillRect( QRectF( moonset - fadewidth, 0.0, pW - moonset, pH ), grad );
+            p.setOpacity(opacity);
         }
     }
 
