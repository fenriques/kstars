/***************************************************************************
                          wutdialog.h  -  K Desktop Planetarium
                             -------------------
    begin                : Die Feb 25 2003
    copyright            : (C) 2003 by Thomas Kabelmann
    email                : tk78@gmx.de
 ***************************************************************************/

/***************************************************************************
 *                                                                         *
 *   This program is free software; you can redistribute it and/or modify  *
 *   it under the terms of the GNU General Public License as published by  *
 *   the Free Software Foundation; either version 2 of the License, or     *
 *   (at your option) any later version.                                   *
 *                                                                         *
 ***************************************************************************/

#ifndef WUTDIALOG_H_
#define WUTDIALOG_H_

#include <QFrame>
#include <kdialog.h>
#include <q3listview.h>
#include "kstarsdatetime.h"
#include "kstars.h"
#include "ui_wutdialog.h"

#define NCATEGORY 8

class KStars;
class GeoLocation;
class SkyObject;

class WUTDialogUI : public QFrame, public Ui::WUTDialog {
    Q_OBJECT
public:
    WUTDialogUI( QWidget *p=0 );
};

/**@class WUTDialog
    *What's up tonight dialog is a window which lists all skyobjects that will
    *be visible during the next night.
    *@author Thomas Kabelmann
    *@version 1.0
    */
class WUTDialog : public KDialog  {
    Q_OBJECT

public:

    /**@short Constructor*/
<<<<<<< HEAD
    WUTDialog( KStars *ks, bool session = false,GeoLocation *geo = KStars::Instance()->geo(), KStarsDateTime lt = KStars::Instance()->data()->lt() );

=======
    WUTDialog(QWidget *ks, bool session = false);
>>>>>>> 5107b83f
    /**@short Destructor*/
    ~WUTDialog();

    /**@short Check visibility of object
        *@p o the object to check
        *@return true if visible
        */
    bool checkVisibility(SkyObject *o);

public slots:

    /**@short Determine which objects are visible, and store them in
        *an array of lists, classified by object type 
        */
    void init();

private slots:

    /**@short Load the list of visible objects for selected object type.
        *@p category the string describing the type of object
        */
    void slotLoadList(const QString &category);

    /**@short display the rise/transit/set times for selected object
        */
    void slotDisplayObject(const QString &name);

    /**@short Apply user's choice of what part of the night should
        *be examined:
        *@li 0: Evening only (sunset to midnight)
        *@li 1: Morning only (midnight to sunrise)
        *@li 2: All night (sunset to sunrise)
        */
    void slotEveningMorning( int flag );

    /**@short Adjust the date for the WUT tool
        *@note this does NOT affect the date of the sky map 
        */
    void slotChangeDate();

    /**@short Adjust the geographic location for the WUT tool
        *@note this does NOT affect the geographic location for the sky map
        */
    void slotChangeLocation();

    /**@short open the detail dialog for the current object
        */
    void slotDetails();

    /**@short center the display on the current object
        */
    void slotCenter();

    /**@short Add the object to the observing list
        */
    void slotObslist();

    /**@short Filters the objects displayed by Magnitude
        */
    void slotChangeMagnitude();

    void updateMag();

private:

    KStars *kstars;
    WUTDialogUI *WUT;
    bool session;
    QList<SkyObject*>& visibleObjects( const QString &category );
    bool isCategoryInitialized( const QString &category );

    /**@short Initialize all SIGNAL/SLOT connections, used in constructor */
    void makeConnections();

    /**@short Initialize catgory list, used in constructor */
    void initCategories();


    QTime sunRiseTomorrow, sunSetToday, sunRiseToday, moonRise, moonSet;
    KStarsDateTime T0, UT0, Tomorrow, TomorrowUT, Evening, EveningUT;

    GeoLocation *geo;
    int EveningFlag;
    double m_Mag;
    QTimer *timer;

    QStringList m_Categories;
    QHash< QString, QList< SkyObject* > > m_VisibleList;
    QHash< QString, bool > m_CategoryInitialized;

};

#endif<|MERGE_RESOLUTION|>--- conflicted
+++ resolved
@@ -49,12 +49,7 @@
 public:
 
     /**@short Constructor*/
-<<<<<<< HEAD
     WUTDialog( KStars *ks, bool session = false,GeoLocation *geo = KStars::Instance()->geo(), KStarsDateTime lt = KStars::Instance()->data()->lt() );
-
-=======
-    WUTDialog(QWidget *ks, bool session = false);
->>>>>>> 5107b83f
     /**@short Destructor*/
     ~WUTDialog();
 
