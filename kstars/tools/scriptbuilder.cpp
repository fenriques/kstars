--- conflicted
+++ resolved
@@ -713,11 +713,7 @@
 
     QFile file;
     QString line;
-<<<<<<< HEAD
-    file.setFileName( KSPaths::locate(QStandardPaths::DataLocation, "colors.dat" ) ); //determine filename in local user KDE directory tree.
-=======
     file.setFileName( KSPaths::locate(QStandardPaths::GenericDataLocation, "colors.dat" ) ); //determine filename in local user KDE directory tree.
->>>>>>> 3d64057a
     if ( file.open( QIODevice::ReadOnly ) ) {
         QTextStream stream( &file );
 
