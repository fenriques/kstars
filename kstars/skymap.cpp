--- conflicted
+++ resolved
@@ -924,7 +924,6 @@
         update();
 }
 
-<<<<<<< HEAD
 void SkyMap::setupProjector() {
     //Update View Parameters for projection
     ViewParams p;
@@ -961,71 +960,6 @@
                 m_proj = new LambertProjector(p);
                 break;
         }
-=======
-float SkyMap::fov() {
-    float diagonalPixels = sqrt(static_cast<double>( width() * width() + height() * height() ));
-    return diagonalPixels / ( 2 * Options::zoomFactor() * dms::DegToRad );
-}
-
-bool SkyMap::checkVisibility( SkyPoint *p ) {
-    //TODO deal with alternate projections
-    double dX, dY;
-    bool useAltAz = Options::useAltAz();
-
-    //Skip objects below the horizon if using Horizontal coords,
-    //and the ground is drawn
-    if( useAltAz && Options::showGround() && p->alt().Degrees() < -1.0 )
-        return false;
-
-    if ( useAltAz ) {
-        dY = fabs( p->altRefracted().Degrees() - focus()->alt().Degrees() );
-    } else {
-        dY = fabs( p->dec().Degrees() - focus()->dec().Degrees() );
-    }
-    if( isPoleVisible )
-        dY *= 0.75; //increase effective FOV when pole visible.
-    if( dY > fov() )
-        return false;
-    if( isPoleVisible )
-        return true;
-
-    if ( useAltAz ) {
-        dX = fabs( p->az().Degrees() - focus()->az().Degrees() );
-    } else {
-        dX = fabs( p->ra().Degrees() - focus()->ra().Degrees() );
-    }
-    if ( dX > 180.0 )
-        dX = 360.0 - dX; // take shorter distance around sky
-
-    return dX < XRange;
-}
-
-bool SkyMap::unusablePoint( const QPointF &p )
-{
-    double r0;
-    //r0 is the angular size of the sky horizon, in radians
-    //See HorizonComponent::draw() for documentation of these values
-    switch ( Options::projection() ) {
-    case Lambert:
-        r0 = 1.41421356; break;
-    case AzimuthalEquidistant:
-        r0 = 1.57079633; break;
-    case Stereographic:
-        r0 = 2.0; break;
-    case Gnomonic:
-        r0 = 6.28318531; break; //Gnomonic has an infinite horizon; this is 2*PI
-    case Orthographic:
-    default:
-        r0 = 1.0;
-        break;
-    }
-
-    //If the zoom is high enough, all points are usable
-    //The center-to-corner distance, in radians
-    double r = 0.5*1.41421356*width() / Options::zoomFactor();
-    if ( r < r0 ) {
-        return false;
->>>>>>> 8ce6e4e5
     }
 }
 
